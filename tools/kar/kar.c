--- conflicted
+++ resolved
@@ -1106,12 +1106,9 @@
     }
 
     if ( af -> starting_pos > af -> pos ) {
-<<<<<<< HEAD
             /* It would be better to use KFileSetSize,
              * however, md5 file can only shrunk files.
              */
-=======
->>>>>>> 74de1bfa
         uint32_t BF = 0;
         rc = KFileWriteAll (
                             af -> archive,
