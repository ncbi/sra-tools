--- conflicted
+++ resolved
@@ -32,24 +32,15 @@
 sub loadConfig;
 my %config = %{loadConfig()};
 
-<<<<<<< HEAD
+delete $ENV{VDB_RUN_URL};
+delete $ENV{VDB_CACHE_URL};
+
 goto RUNNING_AS_FASTQ_DUMP      if $basename =~ /^fastq-dump/;
 goto RUNNING_AS_FASTERQ_DUMP    if $basename =~ /^fasterq-dump/;
 goto RUNNING_AS_SAM_DUMP        if $basename =~ /^sam-dump/;
 goto RUNNING_AS_PREFETCH        if $basename =~ /^prefetch/;
 goto RUNNING_AS_SRAPATH         if $basename =~ /^srapath/;
 goto RUNNING_AS_SRA_PILEUP      if $basename =~ /^sra-pileup/;
-=======
-delete $ENV{VDB_RUN_URL};
-delete $ENV{VDB_CACHE_URL};
-
-goto RUNNING_AS_FASTQ_DUMP      if $basename eq 'fastq-dump';
-goto RUNNING_AS_FASTERQ_DUMP    if $basename eq 'fasterq-dump';
-goto RUNNING_AS_SAM_DUMP        if $basename eq 'sam-dump';
-goto RUNNING_AS_PREFETCH        if $basename eq 'prefetch';
-goto RUNNING_AS_SRAPATH         if $basename eq 'srapath';
-goto RUNNING_AS_SRA_PILEUP      if $basename eq 'sra-pileup';
->>>>>>> 276e0f3a
 
 goto RUN_TESTS if $ENV{DRIVER_TOOL_RUN_TESTS};
 
@@ -191,14 +182,10 @@
             push @_, @expanded;
         }
         else {
-<<<<<<< HEAD
             ### Note: could add it back into the list,
             ### but the tool has no better means to make
             ### sense of the request.
             print STDERR "warn: nothing found for $_\n";
-=======
-            print STDERR "nothing found for $_\n";
->>>>>>> 276e0f3a
         }
     }
     return @rslt;
@@ -676,7 +663,6 @@
     my @params = (); # short params get expanded to long form
     my @args = (); # everything that isn't part of a parameter
 
-<<<<<<< HEAD
     if (parseArgv('new', @params, @args, %long_arg, %param_has_arg, @ARGV)) {
         processAccessionsNoResolver('prefetch', $toolpath, @params, @args);
     }
@@ -684,17 +670,6 @@
         toolHelp('prefetch', $toolpath);
     }
     die "unreachable";
-=======
-    if (!parseArgv('new', @params, @args, %long_arg, %param_has_arg, @ARGV))
-    {
-        # usage error or user asked for help
-        exec {$toolpath} 'prefetch', '--help';
-    }
-    else {
-        exec {$toolpath} 'prefetch', @params, expandAllAccessions(@args);
-    }
-    die "can't exec prefetch: $!";
->>>>>>> 276e0f3a
 }
 
 RUNNING_AS_SRAPATH:
@@ -732,7 +707,6 @@
     my @params = (); # short params get expanded to long form
     my @args = (); # everything that isn't part of a parameter
 
-<<<<<<< HEAD
     if (parseArgv('new', @params, @args, %long_arg, %param_has_arg, @ARGV)) {
         processAccessionsNoResolver('srapath', $toolpath, @params, @args);
     }
@@ -740,17 +714,6 @@
         toolHelp('srapath', $toolpath);
     }
     die "unreachable";
-=======
-    if (!parseArgv('new', @params, @args, %long_arg, %param_has_arg, @ARGV))
-    {
-        # usage error or user asked for help
-        exec {$toolpath} 'srapath', '--help';
-    }
-    else {
-        exec {$toolpath} 'srapath', @params, expandAllAccessions(@args);
-    }
-    die "can't exec original srapath: $!";
->>>>>>> 276e0f3a
 }
 
 RUNNING_AS_SRA_PILEUP:
