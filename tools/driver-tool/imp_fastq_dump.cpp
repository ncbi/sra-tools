/* ===========================================================================
 *
 *                            PUBLIC DOMAIN NOTICE
 *               National Center for Biotechnology Information
 *
 *  This software/database is a "United States Government Work" under the
 *  terms of the United States Copyright Act.  It was written as part of
 *  the author's official duties as a United States Government employee and
 *  thus cannot be copyrighted.  This software/database is freely available
 *  to the public for use. The National Library of Medicine and the U.S.
 *  Government have not placed any restriction on its use or reproduction.
 *
 *  Although all reasonable efforts have been taken to ensure the accuracy
 *  and reliability of the software and data, the NLM and the U.S.
 *  Government do not and cannot warrant the performance or results that
 *  may be obtained by using this software or data. The NLM and the U.S.
 *  Government disclaim all warranties, express or implied, including
 *  warranties of performance, merchantability or fitness for any particular
 *  purpose.
 *
 *  Please cite the author in any work or product based on this material.
 *
 * ===========================================================================
 *
 */

#include <sstream>

#include "cmdline.hpp"
#include "support2.hpp"
#include "which.hpp"

#define TOOL_NAME "fastq-dump"

namespace sratools2
{

struct FastqParams final : CmnOptAndAccessions
{
    ncbi::String accession_replacement;
    ncbi::String table_name;
    ncbi::String read_filter;
    ncbi::String aligned_region;
    ncbi::String matepair_dist;
    ncbi::String outdir;
    ncbi::String dumpcs;
    ncbi::String defline_seq;
    ncbi::String defline_qual;
    ncbi::String fasta;
    std::vector < ncbi::String > spot_groups;
    bool split_spot, clip, qual_filter, qual_filter1;
    bool aligned, unaligned, skip_tech, to_stdout, gzip, bzip;
    bool split_files, split3, spot_group, group_in_dirs;
    bool keep_empty_files, dumpbase, no_q_for_cskey;
    bool origfmt, readids, helicos;
    ncbi::U64 minSpotId;
    ncbi::U32 minSpotIdCount;
    ncbi::U64 maxSpotId;
    ncbi::U32 maxSpotIdCount;
    ncbi::U32 minReadLen;
    ncbi::U32 minReadLenCount;
    ncbi::U32 ReadFilterCount;
    ncbi::U32 DumpcsCount;
    ncbi::U32 QOffsetCount;
    ncbi::U32 QOffset;

    FastqParams(WhatImposter const &what)
    : CmnOptAndAccessions(what)
    , accession_replacement( "" )
    , split_spot( false )
    , clip( false )
    , qual_filter( false )
    , qual_filter1( false )
    , aligned( false )
    , unaligned( false )
    , skip_tech( false )
    , to_stdout( false )
    , gzip( false )
    , bzip( false )
    , split_files( false )
    , split3( false )
    , spot_group( false )
    , group_in_dirs( false )
    , keep_empty_files( false )
    , dumpbase( false )
    , no_q_for_cskey( false )
    , origfmt( false )
    , readids( false )
    , helicos( false )
    , minSpotId( 0 )
    , minSpotIdCount( 0 )
    , maxSpotId( 0 )
    , maxSpotIdCount( 0 )
    , minReadLen( 0 )
    , minReadLenCount( 0 )
    , ReadFilterCount( 0 )
    , DumpcsCount( 0 )
    , QOffsetCount( 0 )
    , QOffset( 0 )
    {}

    void add( ncbi::Cmdline &cmdline ) override
    {
        cmdline . addOption ( accession_replacement, nullptr, "A", "accession", "<accession>",
            "Replaces accession derived from <path> in filename(s) and deflines (only for single table dump)" );

        cmdline . addOption ( table_name, nullptr, "", "table", "<table-name>",
            "Table name within cSRA object, default is \"SEQUENCE\"" );

        cmdline . addOption ( split_spot, "", "split-spot", "Split spots into individual reads" );

        cmdline . addOption ( minSpotId, &minSpotIdCount, "N", "minSpotId", "<rowid>", "Minimum spot id" );
        cmdline . addOption ( maxSpotId, &maxSpotIdCount, "X", "maxSpotId", "<rowid>", "Maximum spot id" );

        cmdline . addListOption( spot_groups, ',', 255, "", "spot-groups", "<[list]>",
            "Filter by SPOT_GROUP (member): name[,...]" );

        cmdline . addOption ( clip, "W", "clip", "Remove adapter sequences from reads" );

        cmdline . addOption ( minReadLen, &minReadLenCount, "M", "minReadLen", "<len>",
            "Filter by sequence length >= <len>" );

        cmdline . addOption ( read_filter, &ReadFilterCount, "R", "read-filter", "<filter>",
            "Split into files by READ_FILTER value [split], optionally filter by value: [pass|reject|criteria|redacted]" );

        cmdline . addOption ( qual_filter, "E", "qual-filter",
            "Filter used in early 1000 Genomes data: no sequences starting or ending with >= 10N" );

        cmdline . addOption ( qual_filter1, "", "qual-filter-1",
            "Filter used in current 1000 Genomes data" );

        cmdline . addOption ( aligned, "", "aligned", "Dump only aligned sequences" );
        cmdline . addOption ( unaligned, "", "unaligned", "Dump only unaligned sequences" );

        cmdline . addOption ( aligned_region, nullptr, "", "aligned-region", "<name[:from-to]>",
            "Filter by position on genome. Name can eiter by accession.version (ex: NC_000001.10) "
            "or file specific name (ex: \"chr1\" or \"1\". \"from\" and \"to\" are 1-based coordinates" );

        cmdline . addOption ( matepair_dist, nullptr, "", "matepair_distance", "<from-to|unknown>",
            "Filter by distance between matepairs. Use \"unknown\" to find matepairs split between "
            "the references. Use from-to to limit matepair distance on the same reference" );

        cmdline . addOption ( skip_tech, "", "skip-technical", "Dump only biological reads" );

        cmdline . addOption ( outdir, nullptr, "O", "outdir", "<path>",
            "Output directory, default is working directory '.'" );

        cmdline . addOption ( to_stdout, "Z", "stdout", "Output to stdout, "
            "all split data become joined into single stream" );

        cmdline . addOption ( gzip, "", "gzip", "Compress output using gzip: deprecated, not recommended" );
        cmdline . addOption ( bzip, "", "bzip2", "Compress output using bzip2: deprecated, not recommended" );

        cmdline . addOption ( split_files, "", "split-files",
            "Write reads into separate files. Read number will be suffixed to the file name. "
            "NOTE! The `--split-3` option is recommended. In cases where not all spots have the same "
            "number of reads, this option will produce files that WILL CAUSE ERRORS in most programs "
            "which process split pair fastq files." );

        cmdline . addOption ( split3, "", "split-e",
            "3-way splitting for mate-pairs. For each spot, if there are two biological reads "
            "satisfying filter conditions, the first is placed in the `*_1.fastq` file, and the "
            "second is placed in the `*_2.fastq` file. If there is only one biological read "
            "satisfying the filter conditions, it is placed in the `*.fastq` file.All other "
            "reads in the spot are ignored." );

        cmdline . addOption ( spot_group, "G", "spot-group", "Split into files by SPOT_GROUP (member name)" );
        cmdline . addOption ( group_in_dirs, "T", "group-in-dirs", "Split into subdirectories instead of files" );
        cmdline . addOption ( keep_empty_files, "K", "keep-empty-files", "Do not delete empty files" );

        cmdline . addOption ( dumpcs, &DumpcsCount, "C", "dumpcs", "<cskey>",
            "Formats sequence using color space (default for SOLiD), \"cskey\" may be specified for translation"
            " or else specify \"dflt\" to use the default value" );

        cmdline . addOption ( dumpbase, "B", "dumpbase",
            "Formats sequence using base space (default for other than SOLiD)." );

        cmdline . addOption ( QOffset, &QOffsetCount, "Q", "offset", "<integer",
            "Offset to use for quality conversion, default is 33" );

        // !!! double duty option: mandatory value introduced, "default" ---> "--fasta"
        // other values ---> "--fasta value"
        cmdline . addOption ( fasta, nullptr, "", "fasta", "<line-width>",
            "FASTA only, no qualities, with can be \"default\" or \"0\" for no wrapping" );

        cmdline . addOption ( no_q_for_cskey, "", "suppress-qual-for-cskey", "suppress quality-value for cskey" );
        cmdline . addOption ( origfmt, "F", "origfmt", "Defline contains only original sequence name" );
        cmdline . addOption ( readids, "I",
            "readids", "Append read id after spot id as 'accession.spot.readid' on defline" );
        cmdline . addOption ( helicos, "", "helicos", "Helicos style defline" );

        cmdline . addOption ( defline_seq, nullptr, "", "defline-seq", "<fmt>",
            "Defline format specification for sequence." );

        cmdline . addOption ( defline_qual, nullptr, "", "defline-qual", "<fmt>",
            "Defline format specification for quality. <fmt> is string of characters and/or "
            "variables. The variables can be one of: $ac - accession, $si spot id, $sn spot "
            "name, $sg spot group (barcode), $sl spot length in bases, $ri read number, $rn "
            "read name, $rl read length in bases. '[]' could be used for an optional output: if "
            "all vars in [] yield empty values whole group is not printed. Empty value is empty "
            "string or for numeric variables. Ex: @$sn[_$rn]/$ri '_$rn' is omitted if name is empty" );

        CmnOptAndAccessions::add(cmdline);
    }

    std::ostream &show(std::ostream &ss) const override
    {
        if ( !accession_replacement.isEmpty() )  ss << "acc-replace : " << accession_replacement << std::endl;
        if ( !table_name.isEmpty() )  ss << "table-name : " << table_name << std::endl;
        if ( split_spot ) ss << "split-spot" << std::endl;
        if ( minSpotIdCount > 0 ) ss << "minSpotId : " << minSpotId << std::endl;
        if ( maxSpotIdCount > 0 ) ss << "maxSpotId : " << maxSpotId << std::endl;
        print_vec( ss, spot_groups, "spot-groups : " );
        if ( clip ) ss << "clip" << std::endl;
        if ( minReadLenCount > 0 ) ss << "minReadLen : " << minReadLen << std::endl;
        if ( ReadFilterCount > 0 )  ss << "read-filter : '" << read_filter << "'" << std::endl;
        if ( qual_filter ) ss << "qual-filter" << std::endl;
        if ( qual_filter1 ) ss << "qual-filter-1" << std::endl;
        if ( aligned ) ss << "aligned" << std::endl;
        if ( unaligned ) ss << "unaligned" << std::endl;
        if ( !aligned_region.isEmpty() )  ss << "aligned-region : " << aligned_region << std::endl;
        if ( !matepair_dist.isEmpty() )  ss << "matepair-dist : " << matepair_dist << std::endl;
        if ( skip_tech ) ss << "skip-tech" << std::endl;
        if ( !outdir.isEmpty() )  ss << "outdir : " << outdir << std::endl;
        if ( to_stdout ) ss << "stdout" << std::endl;
        if ( gzip ) ss << "gzip" << std::endl;
        if ( bzip ) ss << "bzip2" << std::endl;
        if ( split_files ) ss << "split-files" << std::endl;
        if ( split3 ) ss << "split-3" << std::endl;
        if ( spot_group ) ss << "splot-gropu" << std::endl;
        if ( group_in_dirs ) ss << "group-in-dirs" << std::endl;
        if ( keep_empty_files ) ss << "keep-empty-files" << std::endl;
        if ( DumpcsCount > 0 )  ss << "dumpcs : '" << dumpcs << "'" << std::endl;
        if ( dumpbase ) ss << "dumpbase" << std::endl;
        if ( QOffsetCount > 0 ) ss << "offset : " << QOffset << std::endl;
        if ( !fasta.isEmpty() ) ss << "fasta : " << fasta << std::endl;
        if ( no_q_for_cskey ) ss << "suppress-qual-for-cskey" << std::endl;
        if ( origfmt ) ss << "origfmt" << std::endl;
        if ( readids ) ss << "readids" << std::endl;
        if ( helicos ) ss << "helicos" << std::endl;
        if ( !defline_seq.isEmpty() ) ss << "defline-seq: '" << defline_seq << "'" << std::endl;
        if ( !defline_qual.isEmpty() ) ss << "defline-qual: '" << defline_qual << "'" << std::endl;
        return CmnOptAndAccessions::show(ss);
    }

    void populate_argv_builder( ArgvBuilder & builder, int acc_index, std::vector<ncbi::String> const &accessions ) const override
    {
        CmnOptAndAccessions::populate_argv_builder(builder, acc_index, accessions);

        if ( !accession_replacement.isEmpty() ) builder . add_option( "-A", accession_replacement );
        if ( !table_name.isEmpty() ) builder . add_option( "--table", table_name );
        if ( split_spot ) builder . add_option( "--split-spot" );
        if ( minSpotIdCount > 0 ) builder . add_option( "-N", minSpotId );
        if ( maxSpotIdCount > 0 ) builder . add_option( "-X", maxSpotId );
        if ( spot_groups.size() > 0 ) {
            auto list = spot_groups[0].toSTLString();
            int i = 0;
            for (auto & value : spot_groups) {
                if (i++ > 0) {
                    list += ',' + value.toSTLString();
                }
            }
            builder.add_option("--spot-groups", list);
        }
        if ( clip ) builder . add_option( "-W" );
        if ( minReadLenCount > 0 ) builder . add_option( "-M", minReadLen );

        // problem-child: !!! read-filter has dual form: with and without value !!!
        if ( ReadFilterCount > 0 )
        {
            if ( read_filter == "split" )
                builder . add_option( "-R" );
            else
                builder . add_option( "-R", read_filter );
        }

        if ( qual_filter ) builder . add_option( "-E" );
        if ( qual_filter1 ) builder . add_option( "--qual-filter-1" );
        if ( aligned ) builder . add_option( "--aligned" );
        if ( unaligned ) builder . add_option( "--unaligned" );
        if ( !aligned_region.isEmpty() ) builder . add_option( "--aligned-region", aligned_region );
        if ( !matepair_dist.isEmpty() ) builder . add_option( "--matepair-distance", matepair_dist );
        if ( skip_tech ) builder . add_option( "--skip-technical" );
        if ( !outdir.isEmpty() ) builder . add_option( "-O", outdir );
        if ( to_stdout ) builder . add_option( "-Z" );
        if ( gzip ) builder . add_option( "--gzip" );
        if ( bzip ) builder . add_option( "--bizp2" );
        if ( split_files ) builder . add_option( "--split-files" );
        if ( split3 ) builder . add_option( "--split-3" );
        if ( spot_group ) builder . add_option( "--spot-group" );
        if ( group_in_dirs ) builder . add_option( "-T" );
        if ( keep_empty_files ) builder . add_option( "-K" );

        // problem-child: !!! dumpcs has dual form: with and without value !!!
        if ( DumpcsCount > 0 )
        {
            if ( dumpcs == "default" )
                builder . add_option( "-C" );
            else
                builder . add_option( "-C", dumpcs );
        }

        if ( dumpbase ) builder . add_option( "-B" );
        if ( QOffsetCount > 0 ) builder . add_option( "-Q", QOffset );

        // problem-child: !!! fasta has dual form: with and without value !!!
        // we have ommited the possibility to specify the line-width optionally
        if ( !fasta.isEmpty() )
<<<<<<< HEAD
        {   
=======
        {
>>>>>>> a22c122f
            if ( fasta.equal( "default" ) )
                builder . add_option( "--fasta" );
            else
                builder . add_option( "--fasta", fasta );
        }

        if ( no_q_for_cskey ) builder . add_option( "--suppress-qual-for-cskey" );
        if ( origfmt ) builder . add_option( "-F" );
        if ( readids ) builder . add_option( "-I" );
        if ( helicos ) builder . add_option( "--helicos" );
        if ( !defline_seq.isEmpty() ) builder . add_option( "--defline-seq", defline_seq );
        if ( !defline_qual.isEmpty() ) builder . add_option( "--defline-qual", defline_qual );
    }

    bool check() const override
    {
        int problems = 0;
        if ( bzip && gzip )
        {
            std::cerr << "bzip2 and gzip cannot both be used at the same time" << std::endl;
            problems++;
        }
        if ( !read_filter.isEmpty() )
        {
            if ( !is_one_of( read_filter, 5, "split", "pass", "reject", "criterial", "redacted" ) )
            {
                std::cerr << "invalid read-filter-value: " << read_filter << std::endl;
                problems++;
            }

        }

        return CmnOptAndAccessions::check() && ( problems == 0 );
    }

    int run() const override {
        return ToolExec::run(what.toolpath().c_str(), what._basename.c_str(), *this, accessions);
    }

};

int impersonate_fastq_dump( const Args &args, WhatImposter const &what )
{
    FastqParams params(what);
    return Impersonator::run(args, params);

}

} // namespace<|MERGE_RESOLUTION|>--- conflicted
+++ resolved
@@ -306,11 +306,7 @@
         // problem-child: !!! fasta has dual form: with and without value !!!
         // we have ommited the possibility to specify the line-width optionally
         if ( !fasta.isEmpty() )
-<<<<<<< HEAD
-        {   
-=======
-        {
->>>>>>> a22c122f
+        {
             if ( fasta.equal( "default" ) )
                 builder . add_option( "--fasta" );
             else
