#ifndef __FASTQ_PRASER_HPP__
#define __FASTQ_PRASER_HPP__

/**
 * @file fastq_parser.hpp
 * @brief FASTQ reader and parser
 *
 */


/*
* ===========================================================================
*
*                            PUBLIC DOMAIN NOTICE
*               National Center for Biotechnology Information
*
*  This software/database is a "United States Government Work" under the
*  terms of the United States Copyright Act.  It was written as part of
*  the author's official duties as a United States Government employee and
*  thus cannot be copyrighted.  This software/database is freely available
*  to the public for use. The National Library of Medicine and the U.S.
*  Government have not placed any restriction on its use or reproduction.
*
*  Although all reasonable efforts have been taken to ensure the accuracy
*  and reliability of the software and data, the NLM and the U.S.
*  Government do not and cannot warrant the performance or results that
*  may be obtained by using this software or data. The NLM and the U.S.
*  Government disclaim all warranties, express or implied, including
*  warranties of performance, merchantability or fitness for any particular
*  purpose.
*
*  Please cite the author in any work or product based on this material.
*
* ===========================================================================
*
* Author: Andrei Shkeda
*
* File Description: FASTQ reader and parser
*
* ===========================================================================
*/


#include "fastq_utils.hpp"
#include "fastq_read.hpp"
#include "fastq_error.hpp"
#include "spot_assembly.hpp"
#include "hashing.hpp"
// input streams
#include "bxzstr/bxzstr.hpp"
#include <bm/bm64.h>
#include <bm/bmdbg.h>
#include <bm/bmtimer.h>

#include <bm/bmstrsparsevec.h>
#include <bm/bmsparsevec_algo.h>
#include <spdlog/spdlog.h>
#include <spdlog/stopwatch.h>
#include <spdlog/sinks/stdout_sinks.h>
#include <zlib.h>
#include <chrono>
#include <json.hpp>
#include <set>
#include <limits>
#include "taskflow/taskflow.hpp"
#include "taskflow/algorithm/sort.hpp"
#include "fastq_defline_parser.hpp"
#include "rwqueue/readerwriterqueue.h"
#include <condition_variable>
#include <chrono>

#include <fingerprint.hpp>

using namespace std::chrono_literals;



using namespace std;
using namespace moodycamel;

bm::chrono_taker<>::duration_map_type timing_map;

typedef bm::bvector<> bvector_type;
typedef bm::str_sparse_vector<char, bvector_type, 32> str_sv_type;
using json = nlohmann::json;


atomic<bool> pipeline_cancelled{false};

#define _PARALLEL_READ_
#define _PARALLEL_READ1_
#define _PARALLEL_PARSE_

static constexpr int READ_QUEUE_SIZE = 5 * 1024;
static constexpr int VALIDATE_QUEUE_SIZE = 1024;

static constexpr int ASSEMBLE_QUEUE_SIZE = 2 * 1024;
static constexpr int SAVE_SPOT_QUEUE_SIZE = 1 * 1024;
static constexpr int CLEAR_SPOT_QUEUE_SIZE = 1 * 1024;

//#define PRINT_QUEUE_T_STATS

// ReaderWriterQueue wrapper
template<typename T, int QUEUE_SIZE = 1024>
struct queue_t {
    string m_name;
    atomic<bool> is_done{false};
    atomic<bool>& is_cancelled;
    bool finished{false};
    //ReaderWriterQueue<T> queue{QUEUE_SIZE};
    BlockingReaderWriterQueue<T> queue{QUEUE_SIZE};

    size_t enqueue_count{0};
    size_t dequeue_count{0};

#ifdef PRINT_QUEUE_T_STATS
    std::chrono::duration<double> enqueue_idle_time;
    spdlog::stopwatch enqueue_sw;
    std::chrono::duration<double> dequeue_idle_time;
    spdlog::stopwatch dequeue_sw;

    spdlog::stopwatch queue_sw;

    size_t enqueue_idle_count{0};
    size_t dequeue_idle_count{0};
#endif
    queue_t(const string& name, atomic<bool>& is_cancel)
        : m_name(name), is_cancelled(is_cancel)
    {
#ifdef PRINT_QUEUE_T_STATS
        queue_sw.reset();
#endif
    }
#ifdef PRINT_QUEUE_T_STATS
    ~queue_t() {
        //if (pipeline_cancelled == false && enqueue_count != dequeue_count)
        //    throw fastq_error("Queue {} count mismatch {} != {}", m_name, enqueue_count, dequeue_count);
        auto logger = spdlog::get("parser_logger");
        if (logger) {
            auto tm_count = queue_sw.elapsed().count();
            logger->info("Queue {}, time: {:.2f}", m_name, queue_sw);
            double v = enqueue_idle_time.count();
            v = v/tm_count;
            logger->info("enqueue_idle_time: {:.2f}, pct:{:.2f}, enqueue_idle_count: {:L}", enqueue_idle_time.count(), v, enqueue_idle_count);
            v = dequeue_idle_time.count();
            v = v/tm_count;
            logger->info("dequeue_idle_time: {:.2f}, pct:{:.2f}, dequeue_idle_count: {:L}", dequeue_idle_time.count(), v, dequeue_idle_count);
            logger->info("--------------------");
        }
    }
#endif

    inline
    void enqueue(T&& item) {

#ifdef PRINT_QUEUE_T_STATS
        auto i = enqueue_idle_count;
        enqueue_sw.reset();
#endif
        do {
            if (queue.try_enqueue(std::move(item))) {
#ifdef PRINT_QUEUE_T_STATS
                if (enqueue_idle_count > i) {
                    enqueue_idle_time += enqueue_sw.elapsed();
                }
#endif
                ++enqueue_count;
                break;
            }
#ifdef PRINT_QUEUE_T_STATS
            ++enqueue_idle_count;
#endif
            std::this_thread::yield();
        } while (is_cancelled == false);
    }
    inline
    bool dequeue(T& item) {
        if (finished)
            return false;
#ifdef PRINT_QUEUE_T_STATS
        auto i = dequeue_idle_count;
        dequeue_sw.reset();
#endif
        do {
            if (queue.wait_dequeue_timed(item, std::chrono::milliseconds(100))) {
            //if (queue.try_dequeue(item)) {
#ifdef PRINT_QUEUE_T_STATS
                if (dequeue_idle_count > i) {
                    dequeue_idle_time += dequeue_sw.elapsed();
                }
#endif
                ++dequeue_count;
                return true;
            }
#ifdef PRINT_QUEUE_T_STATS
            ++dequeue_idle_count;
#endif
            if (is_done == true && queue.peek() == nullptr) {
                finished = true;
                break;
            }
            std::this_thread::yield();
        } while (is_cancelled == false);
        return false;
    }

    void close() {
        is_done = true;
    }

};

#define BEGIN_MT_EXCEPTION std::exception_ptr ex_ptr = nullptr; try {

#define END_MT_EXCEPTION } catch (exception& e) { pipeline_cancelled = true; ex_ptr = current_exception(); } return ex_ptr;

/**
 * @brief Validator types
 *
 */
enum EScoreValidator {
    eNoValidator,
    eNumeric,
    ePhred} ;

template <EScoreValidator validator_type = eNoValidator, int min_score_ = 0, int max_score_ = 0>
struct validator_options
{
    static constexpr EScoreValidator type() { return validator_type; }          ///< Flag for compact mode: counts of unique tax_id sets
    static constexpr int min_score() { return min_score_; }   ///< Flag for presence of counts
    static constexpr int max_score() { return max_score_; }   ///< Flag for presence of counts
};

// input telemetry metrics
struct data_input_metrics_t {
    size_t defline_len = 0;
    size_t sequence_len = 0;
    size_t quality_len = 0;
    size_t rejected_read_count = 0;
    size_t duplicate_reads_count = 0;
    size_t duplicate_reads_len = 0;
    size_t subsequence_reads_count = 0;
    size_t subsequence_reads_len = 0;
    size_t qual_scores_added = 0;
    size_t qual_scores_removed = 0;
    array<size_t, 256> base_counts{};
    array<size_t, 256> quality_counts{};
};

// output telemetry metrics
struct data_output_metrics_t {
    size_t sequence_len = 0;
    size_t sequence_len_bio = 0;
    size_t quality_len = 0;
    array<size_t, 256> base_counts{};
    array<size_t, 256> tech_base_counts{};
    array<size_t, 256> quality_counts{};


    size_t read_count = 0;
    size_t spot_count = 0;
};

class fastq_reader
/// FASTQ reader
{
public:

    /**
     * @brief Construct a new fastq reader object
     *
     * @param[in] file_name File name
     * @param[in] _stream opened input stream to read from
     * @param[in] read_type expected read type ('T', 'B', 'A')
     * @param[in] platform expected platform code
     * @param[in] match_all if True no failure on unsupported deflines
     */
    fastq_reader(const string& file_name, shared_ptr<istream> _stream, vector<char> read_type = {'B'}, int platform = 0, bool match_all = false)
        : m_file_name(file_name)
        , m_stream(_stream)
        , m_read_type(read_type)
        , m_read_type_sz(m_read_type.size())
        , m_curr_platform(platform)
        //, m_queue_finished{false}
    {
        m_stream->exceptions(std::ifstream::badbit);
        if (match_all)
            m_defline_parser.SetMatchAll();
    }

    fastq_reader(const fastq_reader& other) :
            m_defline_parser(other.m_defline_parser),
            m_file_name(other.m_file_name),
            m_stream(other.m_stream),
            m_read_type(other.m_read_type),
            m_read_type_sz(other.m_read_type_sz),
            m_curr_platform(other.m_curr_platform)
        {}


    ~fastq_reader() = default;

    /**
     * @brief Returns defline's platform code
     *
     * @return uint8_t
     */
    uint8_t platform() const { return m_platform;}

    /**
     * @brief Reads one read from the stream
     *
     * @param[in,out] read
     * @return true if read successfully parsed
     * @return false if eof reached
     *
     * @throws fastq_error on parsing failures
     */
    template<typename ScoreValidator = validator_options<>>
    bool parse_read(CFastqRead& read);

    /**
     * @brief basic read validation, throws fastq_error on invalid read
     *
     * @param read
     */
    template<typename ScoreValidator = validator_options<>>
    void validate_read(CFastqRead& read);

    /**
     * @brief Parses and validates read
     *
     * @param[in,out] read
     * @return true if read successfully parsed
     * @return false if eof reached
     *
     * @throws fastq_error on parsing failures
     */
    template<typename ScoreValidator = validator_options<>>
    bool get_read(CFastqRead& read);
    // multi-threaded version of get_read
    template<typename ScoreValidator = validator_options<>>
    bool get_read_mt(CFastqRead& read);


    /**
     * @brief Retrieves next spot in the stream
     *
     * @param[out] spot name of the next spot
     * @param[out] reads vector of reads belonging to the spot
     * @return false if readers reaches EOF
     */
    template<typename ScoreValidator = validator_options<>>
    bool get_next_spot(string& spot_name, vector<CFastqRead>& reads);

    template<typename ScoreValidator = validator_options<>>
    bool get_next_spot_mt(string& spot_name, vector<CFastqRead>& reads);

    /**
     * @brief Searches the reads for the spot
     *
     * search depth is just one spot
     * so the reads have to be either next or one spot down the stream
     *
     * @param[in] spot name
     * @param[out] reads vector of reads for the spot
     * @return true if reads are found
     */
    template<typename ScoreValidator = validator_options<>>
    bool get_spot(const string& spot_name, vector<CFastqRead>& reads);
    // multi-threaded version of get_spot
    template<typename ScoreValidator = validator_options<>>
    bool get_spot_mt(const string& spot_name, vector<CFastqRead>& reads);

    bool eof() const { return m_stream->eof();}  ///< Returns true if file is  at eof
    // multi-threaded version of eof
    bool eof_mt() const { return m_read_queue->is_done && m_read_queue->queue.peek() == nullptr;}  ///< Returns true if file is at eof

    bool end_of_data() const { return m_buffered_spot.empty() && m_pending_spot.empty() && eof();}  ///< Returns true if file has no more reads
    // multi-threaded version of end_of_data
    bool end_of_data_mt() const { return m_buffered_spot.empty() && m_pending_spot.empty() && eof_mt();}  ///< Returns true if file has no more reads

    size_t line_number() const { return m_line_number; } ///< Returns current line number (1-based)
    const string& file_name() const { return m_file_name; }  ///< Returns reader's file name
    const string& defline_type() const { return m_defline_parser.GetDeflineType(); }  ///< Returns current defline name

    /**
     * @brief returns True is stream is compressed
     *
     */
    bool is_compressed() const {
        auto fstream = dynamic_cast<bxz::ifstream*>(&*m_stream);
        return fstream ? fstream->compression() != bxz::plaintext : false;
    }

    /**
     * @brief returns current stream position
     *
     * @return size_t
     */
    size_t tellg() const {
        auto fstream = dynamic_cast<bxz::ifstream*>(&*m_stream);
        return fstream ? fstream->compressed_tellg() : m_stream->tellg();
    }

    const set<string>& AllDeflineTypes() const { return m_defline_parser.AllDeflineTypes(); } ///< retruns set of defline types processed by the reader

    /**
     * @brief cluster list of files into groups by common spot name
     *
     * @param[in] files list of input files
     * @param[out] batches  batches of files grouped by common top spot
     */
    static void cluster_files(const vector<string>& files, vector<vector<string>>& batches);

    template<typename ScoreValidator>
    void num_qual_validator(CFastqRead& read);   ///< Numeric quality score validatot

    template<typename ScoreValidator>
    void char_qual_validator(CFastqRead& read);  ///< Character (PHRED) quality score validator

    void set_error_handler(std::function<void(fastq_error&)> handler) { m_error_handler = handler; } ///< Sets error handler
    function<void(fastq_error&)> m_error_handler; ///< Error handler

    // start reading in mt mode
    template<typename ScoreValidator>
    void start_reading();

    // mt mode waiting for the queue to finish
    void wait();

    // process mt errors
    void end_reading();

    // fingerprint of all reads consumed so far
    const Fingerprint & fingerprint() const { return m_fingerprint; }

    data_input_metrics_t m_input_metrics;

private:
    CDefLineParser      m_defline_parser;       ///< Defline parser
    string              m_file_name;            ///< Corresponding file name
    shared_ptr<istream> m_stream;               ///< reader's stream
    vector<char>        m_read_type;            ///< Reader's readType (T|B|A), A - illumina, set based on read length
    size_t              m_line_number = 0;      ///< Line number counter (1-based)
    string              m_buffered_defline;     ///< Defline already read from the stream but not placed in a read
    vector<CFastqRead>  m_buffered_spot;        ///< Spot already read from the stream but no returned to the consumer
    vector<CFastqRead>  m_pending_spot;         ///< Partial spot with the first read only
    string              m_line;                     ///< Temporary variable to hold current line
    string_view         m_line_view;                ///< Temporary variable to hold string_view to the current line
    string              m_tmp_str;                  ///< Temporary string holder
    int                 m_read_type_sz = 0;         ///< Temporary variable yto hold readtype vector size
    int                 m_curr_platform = 0;        ///< current platform
    CFastqRead          m_read;                     ///< Temporary read holder
    vector<CFastqRead>  m_next_reads;               ///< Temporary read vector
    string              m_spot;                     ///< Temporary spot holder
    int                 m_platform = 0;             ///< Last successfull platform
    Fingerprint         m_fingerprint;              ///< fingerprint of all reads consumed so far

    shared_ptr<queue_t<fastq_read, READ_QUEUE_SIZE>> m_read_queue;
    future<exception_ptr> m_read_future;
    exception_ptr m_read_exception{nullptr};

    //shared_ptr<queue_t<fastq_read, VALIDATE_QUEUE_SIZE>> m_validate_queue;
    //future<exception_ptr> m_validate_future;
    //exception_ptr m_validate_exception{nullptr};

};

//  ----------------------------------------------------------------------------
static
shared_ptr<istream> s_OpenStream(const string& filename, size_t buffer_size)
{
    shared_ptr<istream> is = (filename != "-") ? shared_ptr<istream>(new bxz::ifstream(filename, ios::in, buffer_size)) : shared_ptr<istream>(new bxz::istream(std::cin));
    if (!is->good())
        throw runtime_error("Failure to open '" + filename + "'");
    return is;
}

struct spot_read_t {
    fastq_read read;
    bool is_last;
};

typedef vector<fastq_read> spot_t;

template<typename TWriter>
class fastq_parser
/// FASTQ parser: reads from a group of readers and assembles the spots
{
    //queue_t<fastq_read, 10 * 1024> save_read_queue{"save_read_queue", pipeline_cancelled};
    unique_ptr<queue_t<spot_read_t, SAVE_SPOT_QUEUE_SIZE>> save_spot_queue;
    unique_ptr<queue_t<vector<fastq_read>, ASSEMBLE_QUEUE_SIZE>> assemble_spot_queue;
    unique_ptr<queue_t<size_t, CLEAR_SPOT_QUEUE_SIZE>> clear_spot_queue;
    unique_ptr<queue_t<spot_t, ASSEMBLE_QUEUE_SIZE>> update_telemetry_queue;


public:

    /**
     * @brief Construct a new fastq parser object
     *
     * @param[in] writer
     */
    fastq_parser(shared_ptr<TWriter> writer, vector<char> read_types = {'B'}) :
        m_writer(writer),
        m_read_types(std::move(read_types)),
        m_read_type_sz(m_read_types.size())
    {
        m_logger = spdlog::stderr_logger_mt("parser_logger"); // send log to stderr
    }

    ~fastq_parser() {
        //bm::chrono_taker<>::print_duration_map(timing_map, bm::chrono_taker<>::ct_ops_per_sec);
    }

    /**
     * @brief Set up readers from prepared digest data
     *
     * @param data[in]  digest data
     * @param update_telemetry[in]  flag to update telemetry
     */
    void set_readers(json& data, bool update_telemetry = true);

    /**
     * @brief Set allow early end
     *
     * Allow parser to procceed at early end of one of the files
     *
     * @param[in]  allow_early_end
     */
    void set_allow_early_end(bool allow_early_end = true) { m_allow_early_end = allow_early_end; }

    /**
     * @brief Set the spot_file name
     *
     * Debugging/info function: when spot_file name is set
     * the list of all spot names will be serialized
     * The seirizlized format: BitMagic str_sparse_vector
     *
     * @param spot_file[in[
     */
    void set_spot_file(const string& spot_file) { m_spot_file = spot_file; }

    /**
     * @brief Set the experiment file object
     *
     * @param experiment_file
     */
    void set_experiment_file(const string& experiment_file);

    /**
     * @brief read from a group of readers, assembles the spot and send it to the writer
     *
     * @tparam ErrorChecker
     * @param err_checker - lambda invoked on fastq_error during read parsing
     */
    template<typename ScoreValidator, typename ErrorChecker>
    void parse(spot_name_check& name_checker, ErrorChecker&& err_checker);

    /**
     * @brief get reads from a group of readers and apply func for each read
    */
    template<typename ScoreValidator, typename ErrorChecker, typename T>
    void for_each_read(ErrorChecker&& error_checker, T&& func);

    /**
     * @brief get spots from a group of readers and apply func for each spot
    */
    template<typename ScoreValidator, typename ErrorChecker, typename T>
    void for_each_spot(ErrorChecker&& error_checker, T&& func);

    /**
     * @brief first step of spot-assembly mode
     * collect all reads from all readers and build spot-assembly
    */
    template<typename ScoreValidator, typename ErrorChecker>
    void first_pass(str_sv_type& read_names, ErrorChecker&& error_checker);

    template<typename T>
    void assign_spot_id(str_sv_type& read_names, vector<T>& read_index);

    /**
     * @brief second step of spot-assembly mode
     * process spots using spot-assembly
    */
    template<typename ScoreValidator, bool is_nanopore, typename ErrorChecker, typename T>
    void second_pass(ErrorChecker&& error_checker, const vector<T>& read_index);

    /**
     * @brief sort/uniq spot to remove duplicate reads
    */
    void remove_duplicate_reads(const string& spot_name,vector<fastq_read>& assembled_spot);

    /**
     * @brief remove subsequences from reads
    */
    void removeSubsequences(const string& spot_name,vector<fastq_read>& reads);

    /**
     * removes duplicate reads and assigns readType
    */
    void prepare_assemble_spot(const string& spot_name, vector<fastq_read>& assembled_spot, vector<int>& read_ids);


    /**
     * @brief thread worker
     * reads from save_spot_queue
     * if it's the last read in the spot, gets the spot and sends it to assemble_spot_queue
     * otherwise saves the read to hot/cold storage
     *
    */
    template<typename ScoreValidator, bool is_nanopore>
    void save_spot_thread();

    /**
     * @brief thread worker
     * reads from assemble_spot_queue
     * writes spot to general-loader
     * sends spot_id to clear_spot_queue
     * sends spot to update_telemetry_queue
    */
    template<typename ScoreValidator, bool is_nanopore>
    void assemble_spot_thread();

    /**
     * @brief thread worker
     * reads from clear_spot_queue
     * frees memory associated with the spot
    */
    template<typename ScoreValidator, bool is_nanopore>
    void clear_spot_thread();

    /**
     * @brief thread worker
     * reads from update_telemetry_queue and updates telemetry
    */
    void update_telemetry_thread();

    /**
     * @brief thread worker
     * works in non spot-assembly mode
     * reads from assemble_spot_queue, writes spot to general-loader
     * and sends spot  to update_telemetry_queue
     *
    */
    void write_spot_thread();


    /* structure for collation check*/
    typedef struct {
        string spot_name;
        size_t line_no;
        size_t reader_idx;
    } search_term_t;

    /**
     * @brief Collation check
     *
     * Check if more than one name exists in the collected m_spot_names dictionary
     *
     */

    template<typename ErrorChecker>
    void check_duplicate_spot_names(const vector<search_term_t>& terms, ErrorChecker&& error_checker);


    /**
     * @brief Update telemetry for the readers
    */
    template<typename ScoreValidator>
    void update_readers_telemetry();

    /**
     * @brief Reports collected telemetry via json
     *
     * @param j[out]
     */
    void report_telemetry(json& j);

    /**
     * @brief Set threshold for hot/cold reads
     * default: 10000000
    */
    void set_hot_reads_threshold(size_t threshold) {
        m_spot_assembly.m_hot_reads_threshold = threshold;
    }

private:

    /**
     * @brief Data structure to collect runtime statistics for each file group
     *
     */
    struct group_telemetry {
        vector<string> files;
        set<string> defline_types;
        bool is_10x = false;
        bool is_interleaved = false;
        bool has_read_names = false;
        bool is_early_end = false;
        size_t number_of_spots = 0;
        size_t number_of_reads = 0;
        size_t rejected_spots = 0;
        int    reads_per_spot = 0;
        size_t number_of_spots_with_orphans = 0;
        size_t max_sequence_size = 0;
        size_t min_sequence_size = numeric_limits<size_t>::max();
    };

    struct spot_assembly_metrics_t {
        size_t number_of_far_reads = 0;
        map<uint32_t, size_t> reads_stats; // number of reads, number of spots
    };

    /**
     * @brief Data structure to collect runtime statistics for the whole run
     *
     */
    struct m_telemetry
    {
        int platform_code = 0;
        int quality_code = 0;
        double parsing_time = 0;
        double collation_check_time = 0;
        vector<group_telemetry> groups; ///< telemetry per each group
        data_input_metrics_t input_metrics;
        data_output_metrics_t output_metrics;
        spot_assembly_metrics_t assembly_metrics;
    } m_telemetry;

    /**
     * @brief Populate telemetry from digest json
     *
     * @param[in]  group
     */
    void set_telemetry(const json& group);


    /**
     * @brief Update telemetry for the assembled spot
     *
     * @param[in] reads assembled spot
     */
    void update_telemetry(const spot_t& spot);

    shared_ptr<TWriter>  m_writer;                     ///< FASTQ writer
    vector<fastq_reader> m_readers;                    ///< List of readers
    bool                 m_IsIllumina10x{false};       ///< Parsing Illumina 10x data
    str_sv_type          m_spot_names;                 ///< Run-time collected spot name dictionary
    bool                 m_allow_early_end{false};     ///< Allow early file end flag
    string               m_spot_file;                  ///< Optional file name for spot_name dictionary
    bool                 m_sort_by_readnum{false};          ///< sort reads based on number of readers and existence of read numbers
    str_sv_type::back_insert_iterator m_spot_names_bi; ///< Internal back_inserter for spot_names collection
    vector<char>         m_read_types;                 ///< ReadTypes
    int                  m_read_type_sz{0};            ///< ReadTypes size

    spot_assembly_t m_spot_assembly;
    std::shared_ptr<spdlog::logger> m_logger;
};


static
void s_trim(string_view& in)
{
    size_t sz = in.size();
    if (sz == 0)
        return;
    size_t pos = 0;
    auto str_data = in.data();
    for (; pos < sz; ++pos) {
        if (!isspace(str_data[pos]))
            break;
    }
    if (pos) {
        in.remove_prefix(pos);
        sz -= pos;
    }
    pos = --sz;
    for (; pos && isspace(str_data[pos]); --pos);
    if (sz - pos)
        in.remove_suffix(sz - pos);
}

#define GET_LINE(stream, line, str, count) {\
line.clear(); \
if (getline(stream, line).eof()) { \
    str = line;\
    if (!line.empty()) {\
        ++count;\
        s_trim(str); \
    } \
} else { \
    ++count;\
    s_trim(str = line); \
}\
}\

//  ----------------------------------------------------------------------------
template<typename ScoreValidator>
bool fastq_reader::parse_read(CFastqRead& read)
{
    if (m_stream->eof())
        return false;
    read.Reset();
    if (!m_buffered_defline.empty()) {
        m_line.clear();
        swap(m_line, m_buffered_defline);
        m_line_view = m_line;
    } else {
        GET_LINE(*m_stream, m_line, m_line_view, m_line_number);
        // skip empty lines
        while (m_line_view.empty()) {
            if (m_stream->eof())
                return false;
            GET_LINE(*m_stream, m_line, m_line_view, m_line_number);
        }
    }

    // defline
    read.SetLineNumber(m_line_number);
    m_input_metrics.defline_len += m_line_view.size();
    m_defline_parser.Parse(m_line_view, read); // may throw

    // sequence
    GET_LINE(*m_stream, m_line, m_line_view, m_line_number);
    while (!m_line_view.empty() && m_line_view[0] != '+') {
        if (m_line_view[0] == '@' || m_line_view[0] == '>') {
            // defline is expected to start with '@' or '>'
            // if it is not, we skip it
            m_buffered_defline = m_line;
            break;
        }
        m_input_metrics.sequence_len += m_line_view.size();
        read.AddSequenceLine(m_line_view);
        GET_LINE(*m_stream, m_line, m_line_view, m_line_number);
    }

    if (!m_line_view.empty() && m_line_view[0] == '+') { // quality score defline
        // quality score defline is expected to start with '+'
        // we skip it
        GET_LINE(*m_stream, m_line, m_line_view, m_line_number);
        if (!m_line_view.empty()) {
            size_t sequence_size = read.Sequence().size();
            if constexpr (ScoreValidator::type() == eNumeric) {
                sequence_size *= 4;
            }
            do {
                // attempt to detect a missing quality score
                if (m_line_view[0] == '@' && m_line_view.size() != sequence_size && m_defline_parser.MatchLast(m_line_view)) {
                    m_buffered_defline = m_line;
                    break;
                }
                m_input_metrics.quality_len += m_line_view.size();
                read.AddQualityLine(m_line_view);
                if (read.Quality().size() >= sequence_size)
                    break;
                GET_LINE(*m_stream, m_line, m_line_view, m_line_number);
                if (m_line_view.empty())
                    break;
            } while (true);
        }
    }
    return true;
}

//  ----------------------------------------------------------------------------
template<typename ScoreValidator>
bool fastq_reader::get_read(CFastqRead& read)
{
    try {
        if (!parse_read<ScoreValidator>(read))
            return false;
        validate_read<ScoreValidator>(read);
        m_platform = m_defline_parser.GetPlatform();
<<<<<<< HEAD
        m_fingerprint.record( read.Sequence() );//TODO: move to caller
=======
        m_fingerprint.record( read.Sequence() );
>>>>>>> 91ec14ae
    } catch (fastq_error& e) {
        ++m_input_metrics.rejected_read_count;
        e.set_file(m_file_name, read.LineNumber());
        if (m_error_handler) {
            m_error_handler(e);
        } else {
            throw;
        }
        return false;
    }

    return true;
}

template<typename ScoreValidator>
void fastq_reader::validate_read(CFastqRead& read)
{
    if (read.Sequence().empty())
        throw fastq_error(110, "Read {}: no sequence data", read.Spot());
    if (read.Quality().empty() && !eof())
        throw fastq_error(111, "Read {}: no quality scores", read.Spot());
    // check isalpha
    if (std::any_of(read.Sequence().begin(), read.Sequence().end(), [](const char& c) { return !isalpha(c);}))
        throw fastq_error(160, "Read {}: invalid sequence characters", read.Spot());

    if constexpr (ScoreValidator::type() == eNumeric) {
        num_qual_validator<ScoreValidator>(read);
    } else if constexpr (ScoreValidator::type() == ePhred) {
        char_qual_validator<ScoreValidator>(read);
    }

    for (const auto& c : read.Sequence())
        ++m_input_metrics.base_counts[c];

}

//  ----------------------------------------------------------------------------
template<typename ScoreValidator>
bool fastq_reader::get_next_spot(string& spot_name, vector<CFastqRead>& reads)
{
    reads.clear();
    if (!m_buffered_spot.empty()) {
        reads.swap(m_buffered_spot);
        spot_name = reads.front().Spot();
        return true;
    }
    m_read.Reset();
    if (m_pending_spot.empty()) {
        if (!get_read<ScoreValidator>(m_read))
            return false;
        spot_name = m_read.Spot();
        reads.push_back(std::move(m_read));
    } else {
        reads.swap(m_pending_spot);
        spot_name = reads.front().Spot();
    }
    while (get_read<ScoreValidator>(m_read)) {
        if (m_read.Spot() == spot_name) {
            reads.push_back(std::move(m_read));
            continue;
        }
        m_pending_spot.push_back(std::move(m_read));
        break;
    }

    if (reads.empty())
        return false;
    // assign readTypes
    if (m_read_type_sz > 0) {
        if (m_read_type_sz < (int)reads.size())
            throw fastq_error(30, "readTypes number should match the number of reads {} != {}, Spot: '{}'", m_read_type.size(), reads.size(), spot_name);
        int i = -1;
        for (auto& read : reads) {
            read.SetType(m_read_type[++i]);
        }
    }
    return true;
}


template<typename ScoreValidator>
bool fastq_reader::get_next_spot_mt(string& spot_name, vector<CFastqRead>& reads)
{
    reads.clear();
    if (!m_buffered_spot.empty()) {
        reads.swap(m_buffered_spot);
        spot_name = reads.front().Spot();
        return true;
    }
    m_read.Reset();
    if (m_pending_spot.empty()) {
        if (!get_read_mt<ScoreValidator>(m_read))
            return false;
        spot_name = m_read.Spot();
        reads.push_back(std::move(m_read));
    } else {
        reads.swap(m_pending_spot);
        spot_name = reads.front().Spot();
    }
    while (get_read_mt<ScoreValidator>(m_read)) {
        if (m_read.Spot() == spot_name) {
            reads.push_back(std::move(m_read));
            continue;
        }
        m_pending_spot.push_back(std::move(m_read));
        break;
    }

    if (reads.empty())
        return false;
    // assign readTypes
    if (m_read_type_sz > 0) {
        if (m_read_type_sz < (int)reads.size())
            throw fastq_error(30, "readTypes number should match the number of reads {} != {}, Spot: '{}'", m_read_type.size(), reads.size(), spot_name);
        int i = -1;
        for (auto& read : reads) {
            read.SetType(m_read_type[++i]);
        }
    }
    return true;
}

//  ----------------------------------------------------------------------------
template<typename ScoreValidator>
bool fastq_reader::get_spot(const string& spot_name, vector<CFastqRead>& reads)
{

    m_next_reads.clear();
    if (!get_next_spot<ScoreValidator>(m_spot, m_next_reads))
        return false;
    if (m_spot == spot_name) {
        reads = std::move(m_next_reads);
        return true;
    }
    if (!m_pending_spot.empty() && m_pending_spot.front().Spot() == spot_name) {
        get_next_spot<ScoreValidator>(m_spot, reads);
        assert(!reads.empty() && reads.front().Spot() == spot_name);
        m_buffered_spot = std::move(m_next_reads);
        return true;
    }
    m_buffered_spot = std::move(m_next_reads);
    return false;
}


template<typename ScoreValidator>
bool fastq_reader::get_spot_mt(const string& spot_name, vector<CFastqRead>& reads)
{

    m_next_reads.clear();
    if (!get_next_spot_mt<ScoreValidator>(m_spot, m_next_reads))
        return false;
    if (m_spot == spot_name) {
        reads = std::move(m_next_reads);
        return true;
    }
    if (!m_pending_spot.empty() && m_pending_spot.front().Spot() == spot_name) {
        get_next_spot_mt<ScoreValidator>(m_spot, reads);
        assert(!reads.empty() && reads.front().Spot() == spot_name);
        m_buffered_spot = std::move(m_next_reads);
        return true;
    }
    m_buffered_spot = std::move(m_next_reads);
    return false;
}


//  ----------------------------------------------------------------------------
template<typename ScoreValidator>
void fastq_reader::num_qual_validator(CFastqRead& read)
{
    m_tmp_str.clear();
    read.mQualScores.clear();
    uint8_t score;
    for (auto c : read.mQuality) {
        if (isspace(c)) {
            if (!m_tmp_str.empty()) {
                try {
                    score = stoi(m_tmp_str);
                } catch (invalid_argument&) {
                    throw fastq_error(120, "Read {}: invalid quality score value", read.Spot());
                }
                if (!(score >= ScoreValidator::min_score() && score <= ScoreValidator::max_score()))
                    throw fastq_error(120, "Read {}: unexpected quality score value '{}' ( valid range: [{}..{}] )",
                            read.Spot(), score, ScoreValidator::min_score(), ScoreValidator::max_score());
                read.mQualScores.push_back(score);
                m_tmp_str.clear();
            }
            continue;
        }
        m_tmp_str.append(1, c);
    }
    if (!m_tmp_str.empty()) {
        try {
            score = stoi(m_tmp_str);
        } catch (invalid_argument&) {
            throw fastq_error(120, "Read {}: invalid quality score value", read.Spot());
        }
        if (!(score >= ScoreValidator::min_score() && score <= ScoreValidator::max_score()))
            throw fastq_error(120, "Read {}: unexpected quality score value '{}' ( valid range: [{}..{}] )",
                    read.Spot(), score, ScoreValidator::min_score(), ScoreValidator::max_score());
        read.mQualScores.push_back(score);
    }
    int qual_size = read.mQualScores.size();
    int sz = read.mSequence.size();
    if (qual_size > sz) {
        // quality line too long; warn and truncate
        fastq_error e(130, "Read {}: quality score length exceeds sequence length", read.Spot());
        spdlog::warn(e.Message());
        read.mQualScores.resize( sz );
        m_input_metrics.qual_scores_removed += (qual_size - sz);

    }

    while (qual_size < sz) {
        read.mQuality += " ";
        read.mQuality += to_string(ScoreValidator::min_score() + 30);
        read.mQualScores.push_back(ScoreValidator::min_score() + 30);
        ++qual_size;
        ++m_input_metrics.qual_scores_added;

    }
    if (m_curr_platform != m_defline_parser.GetPlatform())
        throw fastq_error(70, "Input file has data from multiple platforms ({} != {})", m_curr_platform, m_defline_parser.GetPlatform());

    for (const auto& it : read.mQualScores)
        ++m_input_metrics.quality_counts[it];
}


//  ----------------------------------------------------------------------------
template<typename ScoreValidator>
void fastq_reader::char_qual_validator(CFastqRead& read)
{
    m_tmp_str.clear();
    read.mQualScores.clear();

    auto qual_size = read.mQuality.size();
    auto sz = read.mSequence.size();
    if (qual_size > sz) {
        // quality line too long; warn and truncate
        fastq_error e(130, "Read {}: quality score length exceeds sequence length", read.Spot());
        spdlog::warn(e.Message());
        m_input_metrics.qual_scores_removed += (qual_size - sz);
        read.mQuality.resize( sz );
    }

    for (auto c : read.mQuality) {
        int score = int(c);
        if (!(score >= ScoreValidator::min_score() && score <= ScoreValidator::max_score()))
            throw fastq_error(120, "Read {}: unexpected quality score value '{}' ( valid range: [{}..{}] )",
                    read.Spot(), score, ScoreValidator::min_score(), ScoreValidator::max_score());
    }
    if (qual_size < sz) {
        if (qual_size == 0 && !eof())
            throw fastq_error(111, "Read {}: no quality scores", read.Spot());
        m_input_metrics.qual_scores_added += (sz - qual_size);
        read.mQuality.append(sz - qual_size,  char(ScoreValidator::min_score() + 30));
    }
    if (m_curr_platform != m_defline_parser.GetPlatform())
        throw fastq_error(70, "Input file has data from multiple platforms ({} != {})", m_curr_platform, m_defline_parser.GetPlatform());

    for (const auto& c : read.mQuality)
        ++m_input_metrics.quality_counts[c];
}


template<typename ScoreValidator>
void fastq_reader::start_reading()
{
    //m_validate_queue.reset(new queue_t<fastq_read, VALIDATE_QUEUE_SIZE>("validate_queue", pipeline_cancelled));
    m_read_queue.reset(new queue_t<fastq_read, READ_QUEUE_SIZE>("read_queue", pipeline_cancelled));

    //m_validate_future = executor.async([&]() {
    m_read_future = std::async(std::launch::async, [&]() {
        CFastqRead read;
        BEGIN_MT_EXCEPTION

        while (pipeline_cancelled == false) {
            try {
                if (!parse_read<ScoreValidator>(read))
                    break;
                validate_read<ScoreValidator>(read);
                m_platform = m_defline_parser.GetPlatform();

                //m_validate_queue->enqueue(std::move(read));
                m_read_queue->enqueue(std::move(read));

            } catch (fastq_error& e) {
                e.set_file(m_file_name, read.LineNumber());
                if (m_error_handler) {
                    m_error_handler(e);
                } else {
                    throw;
                }
            }
        }
        //m_validate_queue->close();
        m_read_queue->close();
        END_MT_EXCEPTION
    });
/*
    //m_validate_future = std::async(std::launch::async, [&]() {
    m_validate_future = executor.async([&]() {
        CFastqRead read;
        BEGIN_MT_EXCEPTION
        while (m_validate_queue->dequeue(read)) {
            try {
                validate_read<ScoreValidator>(read);
                m_read_queue->enqueue(std::move(read));
            } catch (fastq_error& e) {
                ++m_input_metrics.rejected_read_count;
                e.set_file(m_file_name, read.LineNumber());
                if (m_error_handler) {
                    m_error_handler(e);
                } else {
                    throw;
                }
            }
        }
        m_validate_queue->close();
        END_MT_EXCEPTION
    });
  */
}
void fastq_reader::wait()
{
    //if (m_validate_future.valid())
    //    m_validate_future.wait();
    if (m_read_future.valid())
        m_read_future.wait();
}

void fastq_reader::end_reading()
{
    //auto val_eptr = m_validate_future.get();
    //if (val_eptr)
    //    rethrow_exception(val_eptr);
    //m_validate_queue.reset();

    auto read_eptr = m_read_future.get();
    if (read_eptr)
        rethrow_exception(read_eptr);
    m_read_queue.reset();
}

template<typename ScoreValidator>
bool fastq_reader::get_read_mt(CFastqRead& read)
{
    return m_read_queue->dequeue(read);
}


BM_DECLARE_TEMP_BLOCK(TB) // BitMagic Temporary block

//  ----------------------------------------------------------------------------
static
void serialize_vec(const string& file_name, str_sv_type& vec)
{
    //bm::chrono_taker<> tt1("Serialize acc list", 1, &timing_map);
    bm::sparse_vector_serializer<str_sv_type> serializer;
    bm::sparse_vector_serial_layout<str_sv_type> sv_lay;
    vec.optimize(TB);
    serializer.serialize(vec, sv_lay);
    ofstream ofs(file_name.c_str(), ofstream::out | ofstream::binary);
    const unsigned char* buf = sv_lay.data();
    ofs.write((char*)&buf[0], sv_lay.size());
    ofs.close();
}


/*!
 *  This function searches list of terms in vec using sparse_vector_scanner.
 *
 *  @param[in] vec  string vector to search in
 *
 *  @param[in] scanner  sparse_vector_scanner to use for the search
 *
 *  @param[in] term  list of terms to search
 *
 *  @return index of found term or -1
 *
 */

template<typename ErrorChecker>
int s_find_duplicates(str_sv_type& vec, bm::sparse_vector_scanner<str_sv_type>& scanner, const vector<string>& terms, ErrorChecker&& error_checker)
{
    auto sz = terms.size();
    if (sz == 0)
        return -1;
    bm::sparse_vector_scanner<str_sv_type>::pipeline<bm::agg_opt_only_counts> pipe(vec);
    pipe.options().batch_size = 0;
    for (const auto& term : terms)
        pipe.add(term.c_str());
    pipe.complete();
    scanner.find_eq_str(pipe); // run the search pipeline
    auto& cnt_vect = pipe.get_bv_count_vector();
    for (size_t i = 0; i < sz; ++i) {
        if (cnt_vect[i] > 1) {
            fastq_error e(170, "SRAE-75: Collation check. Duplicate spot '{}' at index {}", terms[i], i);
            error_checker(e);
        }
    }
    return -1;
}


template<typename TWriter>
template<typename ErrorChecker>
void fastq_parser<TWriter>::check_duplicate_spot_names(const vector<search_term_t>& terms, ErrorChecker&& error_checker)
{
    auto sz = terms.size();
    if (sz == 0)
        return;
    static thread_local bm::sparse_vector_scanner<str_sv_type> scanner;
    spdlog::stopwatch sw;
    bm::sparse_vector_scanner<str_sv_type>::pipeline<bm::agg_opt_only_counts> pipe(m_spot_names);
    pipe.options().batch_size = 0;
    for (const auto& term : terms)
        pipe.add(term.spot_name.c_str());
    pipe.complete();
    scanner.find_eq_str(pipe); // run the search pipeline
    auto& cnt_vect = pipe.get_bv_count_vector();
    for (size_t i = 0; i < sz; ++i) {
        if (cnt_vect[i] > 1) {
            fastq_error e(170, "SRAE-75: Collation check. Duplicate spot '{}' at file {}, line {}", terms[i].spot_name, m_readers[terms[i].reader_idx].file_name(), terms[i].line_no);
            error_checker(e);
        }
    }
    spdlog::info("check_duplicate_spot_names time: {} size: {}", sw, sz);
}


/**
 * gets top spot spot name for each reader
 * and retrieves next reads belonging to the same spot from other readers
 * to assembly the spot
 */
template<typename TWriter>
template<typename ScoreValidator, typename ErrorChecker>
void fastq_parser<TWriter>::parse(spot_name_check& name_checker, ErrorChecker&& error_checker)
{
    //size_t spotCount = 0;
    //size_t readCount = 0;
    //size_t currCount = 0;
    spdlog::stopwatch sw;
    spdlog::info("Parsing from {} files", m_readers.size());
    auto spot_names_bi = m_spot_names.get_back_inserter();

    assemble_spot_queue.reset(new queue_t<vector<fastq_read>, ASSEMBLE_QUEUE_SIZE>("assemble_spot_queue", pipeline_cancelled));
    update_telemetry_queue.reset(new queue_t<spot_t, ASSEMBLE_QUEUE_SIZE>("update_telemetry_queue", pipeline_cancelled));

    array<future<exception_ptr>, 2> futures;
    futures[1] = std::async(std::launch::async,[this](){ BEGIN_MT_EXCEPTION this->write_spot_thread(); END_MT_EXCEPTION });
    futures[0] = std::async(std::launch::async,[this](){ BEGIN_MT_EXCEPTION this->update_telemetry_thread(); END_MT_EXCEPTION });

    vector<search_term_t> search_terms;
    search_terms.reserve(10000);

    string spot_name;
    for_each_spot<ScoreValidator>(error_checker, [&](vector<fastq_read>& assembled_spot) {
        assert(assembled_spot.empty() == false);
        spot_name = assembled_spot.front().Spot();
        size_t line_no = assembled_spot.front().mLineNumber;
        size_t reader_idx = assembled_spot.front().m_ReaderIdx;
        assemble_spot_queue->enqueue(std::move(assembled_spot));
        spot_names_bi = spot_name;
        if (name_checker.seen_before(spot_name.c_str(), spot_name.size())) {
            search_terms.emplace_back() = { std::move(spot_name), line_no, reader_idx };
            if (search_terms.size() == 10000) {
                spot_names_bi.flush();
                check_duplicate_spot_names(search_terms, error_checker);
                search_terms.clear();
            }
        }

    });
    assemble_spot_queue->close();

    for (auto& ft : futures) {
        auto eptr = ft.get();
        if (eptr)
            std::rethrow_exception(eptr);
    }

    if (!search_terms.empty()) {
        spot_names_bi.flush();
        check_duplicate_spot_names(search_terms, error_checker);
    }

    update_readers_telemetry<ScoreValidator>();

//    spdlog::info("spots: {:L}, reads: {:L}", spotCount, readCount);
    if (m_telemetry.groups.back().rejected_spots > 0)
        spdlog::info("rejected spots: {:L}", m_telemetry.groups.back().rejected_spots);
    spdlog::debug("parsing time: {}", sw);
}

template<typename TWriter>
template<typename ScoreValidator>
void fastq_parser<TWriter>::update_readers_telemetry()
{
    for(const auto& reader : m_readers) {
        m_telemetry.input_metrics.defline_len += reader.m_input_metrics.defline_len;
        m_telemetry.input_metrics.sequence_len += reader.m_input_metrics.sequence_len;
        m_telemetry.input_metrics.quality_len += reader.m_input_metrics.quality_len;
        m_telemetry.input_metrics.rejected_read_count += reader.m_input_metrics.rejected_read_count;
        m_telemetry.input_metrics.qual_scores_added += reader.m_input_metrics.qual_scores_added;
        m_telemetry.input_metrics.qual_scores_removed += reader.m_input_metrics.qual_scores_removed;

        for (size_t i = 0; i < reader.m_input_metrics.base_counts.size(); ++i) {
            m_telemetry.input_metrics.base_counts[i] += reader.m_input_metrics.base_counts[i];
        }
        for (size_t i = 0; i < reader.m_input_metrics.quality_counts.size(); ++i) {
            m_telemetry.input_metrics.quality_counts[i] += reader.m_input_metrics.quality_counts[i];
        }

        m_telemetry.input_metrics.rejected_read_count += reader.m_input_metrics.rejected_read_count;

        auto& group = m_telemetry.groups.back();
        group.defline_types.insert(reader.AllDeflineTypes().begin(), reader.AllDeflineTypes().end());
    }

    for (size_t i = 0; i < m_telemetry.input_metrics.base_counts.size(); ++i) {
        size_t out_counts = m_telemetry.output_metrics.base_counts[i] + m_telemetry.output_metrics.tech_base_counts[i];
        if (m_telemetry.input_metrics.base_counts[i] != out_counts)
            throw fastq_error(230, "Input base counts mismatch for {} : input {} != parsed {}", char(i), m_telemetry.input_metrics.base_counts[i], out_counts);
    }
    for (size_t i = 0; i < m_telemetry.input_metrics.quality_counts.size(); ++i) {
        size_t out_counts = m_telemetry.output_metrics.quality_counts[i];
        if (m_telemetry.input_metrics.quality_counts[i] != out_counts)
            throw fastq_error(230, "Input quality counts mismatch for {} : input {} != parsed {}", char(i), m_telemetry.input_metrics.quality_counts[i], out_counts);
    }
    // adjust quality counts for numeric scores to match run_stat format
    if constexpr (ScoreValidator::type() == eNumeric) {
        for (int i = (int)m_telemetry.output_metrics.quality_counts.size() - 1; i >= 0; --i) {
            if (m_telemetry.output_metrics.quality_counts[i] > 0) {
                m_telemetry.output_metrics.quality_counts[i + 33] = m_telemetry.output_metrics.quality_counts[i];
                m_telemetry.output_metrics.quality_counts[i] = 0;
            }
        }
    }

}

template<typename TWriter>
void fastq_parser<TWriter>::update_telemetry(const spot_t& reads)
{
    assert(reads.empty() == false);
    auto& telemetry = m_telemetry.groups.back();
    telemetry.number_of_spots += 1;
    telemetry.number_of_reads += reads.size();

    m_telemetry.output_metrics.read_count += reads.size();
    ++m_telemetry.output_metrics.spot_count;
    vector<uint8_t> qual_scores;
    for (const auto& r : reads) {
        auto sz = r.Sequence().size();
        m_telemetry.output_metrics.sequence_len += sz;
        if (r.mReadType != SRA_READ_TYPE_TECHNICAL) {
            m_telemetry.output_metrics.sequence_len_bio += sz;
            for (const auto& c : r.Sequence()) {
                ++m_telemetry.output_metrics.base_counts[c];
            }
        } else {
            for (const auto& c : r.Sequence()) {
                ++m_telemetry.output_metrics.tech_base_counts[c];
            }
        }
        qual_scores.clear();
        r.GetQualScores(qual_scores);
        for (const auto& c : qual_scores) {
            ++m_telemetry.output_metrics.quality_counts[c];
        }
        telemetry.max_sequence_size = max<int>(sz, telemetry.max_sequence_size);
        telemetry.min_sequence_size = min<size_t>(sz, telemetry.min_sequence_size);
        m_telemetry.output_metrics.quality_len += r.GetQualScores().size();
    }

    if ((int)reads.size() < telemetry.reads_per_spot)
        ++telemetry.number_of_spots_with_orphans;
}



/**
 * @brief Temporary structure to collect quality score stats
 *
 */
typedef struct qual_score_params
{
    qual_score_params() {
        min_score = int('~');
        max_score = int('!');
        intialized = false;
        space_delimited = false;
    }
    int min_score = int('~');
    int max_score = int('!');
    bool intialized = false;
    bool space_delimited = false;
    bool set_score(int score)
    {
        if (space_delimited) {
            if (score < -5 || score > 40)
                return false;
        } else if (score < 33 || score > 126) {
            return false;
        }
        min_score = min<int>(score, min_score);
        max_score = max<int>(score, max_score);
        return true;
    }

} qual_score_params;

//  ----------------------------------------------------------------------------
static
void s_check_qual_score(const CFastqRead& read, qual_score_params& params)
{
    const auto& quality = read.Quality();
    if (!params.intialized) {
        params.space_delimited = std::any_of(quality.begin(), quality.end(), [](const char c) { return isspace(c);});
        params.intialized = true;
    }

    if (params.space_delimited) {
        auto set_score = [&read, &params](string& str)
        {
            if (str.empty())
                return;
            int score;
            try {
                score = stoi(str);
            } catch (exception& e) {
                throw fastq_error(140, "Read {}: quality score contains unexpected character", read.Spot());
            }
            if (!params.set_score(score))
                throw fastq_error(140, "Read {}: quality score contains unexpected character '{}'", read.Spot(), score);
            str.clear();
        };
        string str;
        for (auto c : quality) {
            if (isspace(c)) {
                set_score(str);
                str.clear();
                continue;
            }
            str.append(1, c);
        }
        set_score(str);
    } else {
        for (auto c : quality) {
            if (!params.set_score(int(c)))
                throw fastq_error(140, "Read {}: quality score contains unexpected character '{}'", read.Spot(), int(c));
        }
    }
}

//  ----------------------------------------------------------------------------
/**
 * @brief Groups files by the first spot into batches
 *
 * @param files
 * @param batches
 */
void fastq_reader::cluster_files(const vector<string>& files, vector<vector<string>>& batches)
{
    batches.clear();
    if (files.empty())
        return;
    if (files.size() == 1) {
        vector<string> v{files.front()};
        batches.push_back(std::move(v));
        return;
    }

    vector<CFastqRead> reads;
    vector<char> readTypes;
    vector<uint8_t> placed(files.size(), 0);

    for (size_t i = 0; i < files.size(); ++i) {
        if (placed[i]) continue;
        placed[i] = 1;
        string spot;
        auto reader1 = fastq_reader(files[i], s_OpenStream(files[i], 1024*1024), readTypes, 0, true);
        for (auto c = 0; c < 100; ++c) {
            try {
                if (reader1.get_next_spot<>(spot, reads))
                    break;
            }  catch (fastq_error& e) {
                // skip errors during file clustering
            }
        }
        if (reads.empty())
            throw fastq_error(50 , "File '{}' has no reads", files[i]);
        vector<string> batch{files[i]};
        for (size_t j = 0; j < files.size(); ++j) {
            if (placed[j]) continue;
            auto reader2 = fastq_reader(files[j], s_OpenStream(files[j], 1024*1024), readTypes, 0, true);
            for (auto c = 0; c < 100; ++c) {
                try {
                    if (reader2.get_spot<>(spot, reads)) {
                        placed[j] = 1;
                        batch.push_back(files[j]);
                        break;
                    }
                }  catch (fastq_error& e) {
                    // skip errors during file clustering
                }

            }
        }
        if (!batches.empty() && batches.front().size() != batch.size()) {
            string first_group = sharq::join(batches.front().begin(), batches.front().end());
            string second_group = sharq::join(batch.begin(), batch.end());
            throw fastq_error(11, "Inconsistent file sets: first group ({}), second group ({})", first_group, second_group);
        }
        spdlog::info("File group: {}", sharq::join(batch.begin(), batch.end()));
        batches.push_back(std::move(batch));
    }
}


//  ----------------------------------------------------------------------------
/**
 * @brief Debugging function to perform a collation check on previously saved spot_name file
 *
 * @param[in] hash_file
 */
void check_hash_file(const string& hash_file)
{
    str_sv_type vec;
    {
        vector<char> buffer;
        bm::sparse_vector_deserializer<str_sv_type> deserializer;
        bm::sparse_vector_serial_layout<str_sv_type> lay;
        bm::read_dump_file(hash_file, buffer);
        deserializer.deserialize(vec, (const unsigned char*)&buffer[0]);
    }


    spdlog::debug("Checking reads {:L} on {} threads", vec.size(), std::thread::hardware_concurrency());
    {
        str_sv_type::statistics st;
        vec.calc_stat(&st);
        spdlog::debug("st.memory_used {}", st.memory_used);
    }
    spdlog::stopwatch sw;

    bm::sparse_vector_scanner<str_sv_type> str_scan;
    spot_name_check name_check(vec.size());

    size_t index = 0, hits = 0, sz = 0, last_hits = 0;
    const char* value;
    bool hit;
    auto it = vec.begin();
    vector<string> search_terms;
    search_terms.reserve(10000);
    auto err_checker = [](fastq_error& e) -> void { throw e;};

    while (it.valid()) {
        value = it.value();
        sz = strlen(value);
        {
            bm::chrono_taker<> tt1(std::cout, "check hits", 1, &timing_map);
            hit = name_check.seen_before(value, sz);
        }
        if (hit) {
            ++hits;
            search_terms.push_back(value);
            if (search_terms.size() == 10000) {
                bm::chrono_taker<> tt1(std::cout, "scan", search_terms.size(), &timing_map);
                s_find_duplicates(vec, str_scan, search_terms, err_checker);
                search_terms.clear();
             }
        }
        it.advance();
        if (++index % 100000000 == 0) {
            spdlog::debug("index:{:L}, elapsed:{:.2f}, hits:{}, total_hits:{}, memory_used:{:L}", index, sw, hits - last_hits, hits, name_check.memory_used());
            last_hits = hits;
            bm::chrono_taker<>::print_duration_map(std::cout, timing_map, bm::chrono_taker<>::ct_all);
            timing_map.clear();
        }
    }
    if (!search_terms.empty()) {
        bm::chrono_taker<> tt1(std::cout, "scan", search_terms.size(), &timing_map);
        s_find_duplicates(vec, str_scan, search_terms, err_checker);
    }

    {
        spdlog::debug("index:{:L}, elapsed:{:.2f}, hits:{}, total_hits:{}, memory_used:{:L}", index, sw, hits - last_hits, hits, name_check.memory_used());
        bm::chrono_taker<>::print_duration_map(std::cout, timing_map, bm::chrono_taker<>::ct_all);
    }

    //string collisions_file = hash_file + ".dups";
    //bm::SaveBVector(collisions_file.c_str(), bv_collisions);
}

/**
 * @brief Generate digest data
 *
 * @param[in,out] j digest data
 * @param[in] input_batches input group pf files
 * @param[in] num_reads_to_check
 */
template<typename ErrorChecker>
void get_digest(json& j, const vector<vector<string>>& input_batches, ErrorChecker&& error_checker, int p_num_reads_to_check = 250000)
{
    assert(!input_batches.empty());
    // Run first num_reads_to_check to check for consistency
    // and setup read_types and platform if needed
    CFastqRead read;
    // 10x pattern
    re2::RE2 re_10x_I("[_|-]I\\d+[\\._]");
    assert(re_10x_I.ok());
    re2::RE2 re_10x_R("[_|-]R\\d+[\\._]");
    assert(re_10x_R.ok());
    bool has_I_file = false;
    bool has_R_file = false;
    bool has_non_10x_files = false;
    for (auto& files : input_batches) {
        json group_j;
        size_t estimated_spots = 0;
        int group_reads = 0;
        for (const auto& fn  : files) {
            json f;
            size_t reads_processed = 0;
            size_t spots_processed = 0;
            size_t spot_name_sz = 0;
            size_t file_size = 0;
            set<string> deflines_types;
            set<int> platforms;

            f["file_path"] = fn;
            try {
                file_size = fs::file_size(fn);
                f["file_size"] = file_size;
            } catch(...) {
                // ignore file size errors (stdin)
            }
            if (re2::RE2::PartialMatch(fn, re_10x_I))
                has_I_file = true;
            else if (re2::RE2::PartialMatch(fn, re_10x_R))
                has_R_file = true;
            else
                has_non_10x_files = true;

            fastq_reader reader(fn, s_OpenStream(fn, 1024 * 4), {}, 0, true);
            vector<CFastqRead> reads;
            int max_reads = 0;
            bool has_orphans = false;
            string spot_name;
            set<string> read_names;
            bool has_reads = false;
            int num_reads_to_check = p_num_reads_to_check;

            while (has_reads == false && num_reads_to_check > 0) {
                try {
                    has_reads = reader.get_next_spot<>(spot_name, reads);
                    --num_reads_to_check;
                } catch (fastq_error& e) {
                    error_checker(e);
                }
            }
            if (!has_reads)
                throw fastq_error(50 , "File '{}' has no reads", fn);

            f["is_compressed"] = reader.is_compressed();
            max_reads = reads.size();
            reads_processed += reads.size();
            ++spots_processed;
            qual_score_params params;
            for (const auto& read : reads) {
                if (!read.ReadNum().empty())
                    read_names.insert(read.ReadNum());
                try {
                    s_check_qual_score(read, params);
                } catch (fastq_error& e) {
                    e.set_file(fn, read.LineNumber());
                    error_checker(e);
                }
            }
            string suffix = reads.empty() ? "" : reads.front().Suffix();
            spot_name += suffix;
            f["first_name"] = spot_name;
            spot_name_sz += spot_name.size();

            while (true) {
                auto def_it = deflines_types.insert(reader.defline_type());
                if (def_it.second)
                    f["defline_type"].push_back(reader.defline_type());
                auto platform_it = platforms.insert(reader.platform());
                if (platform_it.second)
                    f["platform_code"].push_back(reader.platform());
                if (num_reads_to_check != -1) {
                    --num_reads_to_check;
                    if (num_reads_to_check <=0)
                        break;
                }
                reads.clear();
                try {
                    if (!reader.get_next_spot<>(spot_name, reads))
                        break;
                } catch(fastq_error& e) {
                    error_checker(e);
                }
                ++spots_processed;
                reads_processed += reads.size();
                if (max_reads > (int)reads.size()) {
                    has_orphans = true;
                }
                string suffix = reads.empty() ? "" : reads.front().Suffix();
                spot_name_sz += spot_name.size() + suffix.size();
                max_reads = max<int>(max_reads, reads.size());
                for (const auto& read : reads) {
                    if (!read.ReadNum().empty())
                        read_names.insert(read.ReadNum());
                    try {
                        s_check_qual_score(read, params);
                    } catch (fastq_error& e) {
                        e.set_file(fn, read.LineNumber());
                        error_checker(e);
                    }
                }
                //if (platform != reader.platform())
                //    throw fastq_error(70, "Input files have deflines from different platforms {} != {}", platform, reader.platform());
            }
            if (params.space_delimited) {
                f["quality_encoding"] = 0;
            } else if (params.min_score >= 64 && params.max_score > 78) {
                f["quality_encoding"] = 64;
            } else if (params.min_score >= 33 /*&& params.max_score <= 78*/) {
                f["quality_encoding"] = 33;
            } else {
                fastq_error e("Invaid quality encoding (min: {}, max: {}), {}:{}", params.min_score, params.max_score, fn, read.LineNumber());
                e.set_file(fn, read.LineNumber());
                throw e;

            }

            f["readNums"] = read_names;
            group_reads += max_reads;
            f["max_reads"] = max_reads;
            f["has_orphans"] = has_orphans;
            f["reads_processed"] = reads_processed;
            f["spots_processed"] = spots_processed;
            f["lines_processed"] = reader.line_number();
            double bytes_read = reader.tellg();
            if (bytes_read && spots_processed && file_size) {
                double fsize = file_size;
                double bytes_per_spot = bytes_read/spots_processed;
                estimated_spots = max<size_t>(fsize/bytes_per_spot, estimated_spots);
                f["name_size_avg"] = spot_name_sz/spots_processed;
            }
            group_j["files"].push_back(f);
        }
        group_j["is_10x"] = group_reads >= 3 && has_I_file && has_R_file;
        if (has_non_10x_files && group_j["is_10x"])
            throw fastq_error(80);// "Inconsistent submission: 10x submissions are mixed with different types.");
        group_j["estimated_spots"] = estimated_spots;
        j["groups"].push_back(group_j);
    }
}

template<typename TWriter>
void fastq_parser<TWriter>::set_telemetry(const json& group)
{
   if (group["files"].empty())
        return;
    auto& first = group["files"].front();

    m_telemetry.platform_code = first["platform_code"].front();
    m_telemetry.quality_code = (int)first["quality_encoding"];
    m_telemetry.groups.emplace_back();
    auto& group_telemetry = m_telemetry.groups.back();
    group_telemetry.is_10x = group["is_10x"];
    int spot_reads = 0;
    for (auto& data : group["files"]) {
        const string& name = data["file_path"];
        group_telemetry.files.push_back(name);
        int max_reads = (int)data["max_reads"];
        if (max_reads > 1)
            group_telemetry.is_interleaved = true;
        spot_reads += max_reads;
       if (!data["readNums"].empty())
            group_telemetry.has_read_names = true;
    }
    group_telemetry.reads_per_spot = spot_reads;
}

static function<bool(const fastq_read& l, const fastq_read& r)> s_sort_by_readnum =
[](const fastq_read& l, const fastq_read& r)
{
    return l.ReadNum() < r.ReadNum();
};

static function<bool(const fastq_read& l, const fastq_read& r)> s_sort_by_file_order =
[](const fastq_read& l, const fastq_read& r)
{
    if (l.m_ReaderIdx == r.m_ReaderIdx)
        return l.LineNumber() < r.LineNumber();
    else
        return l.m_ReaderIdx < r.m_ReaderIdx;
};

template<typename TWriter>
void fastq_parser<TWriter>::set_readers(json& group, bool update_telemetry)
{
    m_readers.clear();
    if (group["files"].empty())
        return;
    uint8_t files_with_read_numbers = 0;
    vector<char> read_types;
    for (auto& data : group["files"]) {
        const string& name = data["file_path"];
        if (data.contains("readType"))
            read_types = data["readType"];
        else
            read_types.clear();
        m_readers.emplace_back(name, s_OpenStream(name, (1024 * 1024) * 10), read_types, data["platform_code"].front());
        if (!data["readNums"].empty())
            ++files_with_read_numbers;
    }
    m_sort_by_readnum = m_readers.size() == 2 && files_with_read_numbers == m_readers.size();
    m_IsIllumina10x = group.contains("is_10x") && group["is_10x"];

    if (update_telemetry)
        set_telemetry(group);
}

template<typename TWriter>
void fastq_parser<TWriter>::report_telemetry(json& j)
{
    try {
        j["platform_code"] = m_telemetry.platform_code;
        j["quality_code"] = m_telemetry.quality_code;
        set<string> defline_types;

        for (const auto& gr : m_telemetry.groups) {
            j["groups"].emplace_back();
            auto& g = j["groups"].back();
            g["files"] = gr.files;
            g["is_10x"] = gr.is_10x;
            g["is_early_end"] = gr.is_early_end;
            g["number_of_spots"] = gr.number_of_spots;
            g["number_of_reads"] = gr.number_of_reads;
            g["rejected_spots"] = gr.rejected_spots;
            g["is_interleaved"] = gr.is_interleaved;
            g["has_read_names"] = gr.has_read_names;
            g["defline_type"] = gr.defline_types;
            g["reads_per_spot"] = gr.reads_per_spot;
            g["number_of_spots_with_orphans"] = gr.number_of_spots_with_orphans;
            g["max_sequence_size"] = gr.max_sequence_size;
            g["min_sequence_size"] = gr.min_sequence_size;
            defline_types.insert(gr.defline_types.begin(), gr.defline_types.end());
        }
        for (const auto &d : defline_types)
            j["defline_types"].push_back(d);

        auto& im = j["i"];
        im["defline_len"] = m_telemetry.input_metrics.defline_len;
        im["sequence_len"] = m_telemetry.input_metrics.sequence_len;
        im["quality_len"] = m_telemetry.input_metrics.quality_len;

        if (m_telemetry.input_metrics.rejected_read_count)
            im["rejected_reads"] = m_telemetry.input_metrics.rejected_read_count;
        if (m_telemetry.input_metrics.duplicate_reads_count) {
            im["duplicate_reads"] = m_telemetry.input_metrics.duplicate_reads_count;
            im["duplicate_reads_len"] = m_telemetry.input_metrics.duplicate_reads_len;
        }
        if (m_telemetry.input_metrics.subsequence_reads_count) {
            im["subsequence_reads"] = m_telemetry.input_metrics.subsequence_reads_count;
            im["subsequence_reads_len"] = m_telemetry.input_metrics.subsequence_reads_len;
        }
        if (m_telemetry.input_metrics.qual_scores_added)
            im["qual_scores_added"] = m_telemetry.input_metrics.qual_scores_added;
        if (m_telemetry.input_metrics.qual_scores_removed)
            im["qual_scores_removed"] = m_telemetry.input_metrics.qual_scores_removed;

        if (j.contains("is_spot_assembly")) {
            im["far_reads"] = m_telemetry.assembly_metrics.number_of_far_reads;
        }

        auto& om = j["o"];
        om["sequence_len"] = m_telemetry.output_metrics.sequence_len;
        om["sequence_len_bio"] = m_telemetry.output_metrics.sequence_len_bio;
        om["quality_len"] = m_telemetry.output_metrics.quality_len;

        auto &bc = om["base_counts"];
        for (size_t i = 0; i < m_telemetry.output_metrics.base_counts.size(); ++i)
            if (m_telemetry.output_metrics.base_counts[i] != 0) {
                auto s = string(1, char(i));
                bc[s] = m_telemetry.output_metrics.base_counts[i];
            }

        auto &qc = om["quality_counts"];
        for (size_t i = 0; i < m_telemetry.output_metrics.quality_counts.size(); ++i)
            if (m_telemetry.output_metrics.quality_counts[i] != 0)
                qc[to_string(i - 33)] = m_telemetry.output_metrics.quality_counts[i];

        om["read_count"] = m_telemetry.output_metrics.read_count;
        om["spot_count"] = m_telemetry.output_metrics.spot_count;
        auto& qm = j["qc"];
        if (m_telemetry.input_metrics.sequence_len > 0) {
            qm["sequence_loss"] = (long long int)(m_telemetry.input_metrics.sequence_len - m_telemetry.output_metrics.sequence_len);
            qm["pct_sequence_loss"] = fmt::format("{:.2f}", 100. * (1. - float(m_telemetry.output_metrics.sequence_len)/m_telemetry.input_metrics.sequence_len));
        }
        if (m_telemetry.input_metrics.quality_len > 0) {
            qm["quality_loss"] = (long long int)(m_telemetry.input_metrics.quality_len - m_telemetry.output_metrics.quality_len);
            qm["pct_quality_loss"] = fmt::format("{:.2f}", 100. * (1. - float(m_telemetry.output_metrics.quality_len)/m_telemetry.input_metrics.quality_len));
        }
    } catch (exception& e) {
        spdlog::error("Error reporting telemetry: {}", e.what());
    }
}

template<typename TWriter>
void set_experiment_file(const string& experiment_file);


template<typename TWriter>
template<typename ScoreValidator, typename ErrorChecker, typename T>
void fastq_parser<TWriter>::for_each_read(ErrorChecker&& error_checker, T&& func)
{
    int num_readers = m_readers.size();

    try {
        for (int i = 0; i < num_readers; ++i) {
            m_readers[i].set_error_handler(error_checker);
    #ifdef _PARALLEL_READ_
            m_readers[i].template start_reading<ScoreValidator>();
    #endif
        }

        bool has_spots;
        bool check_readers = false;
        int early_end = 0;
        CFastqRead read;
        size_t row_id = 0;

        do {
            has_spots = false;
            for (int i = 0; i < num_readers; ++i)
            try {
    #ifdef _PARALLEL_READ_
                if (!m_readers[i] . template get_read_mt<ScoreValidator>(read)) {
    #else
                if (!m_readers[i] . template get_read<ScoreValidator>(read)) {
    #endif
                    check_readers = ++early_end > 4 && num_readers > 1 && m_allow_early_end == false;
                    continue;
                }
                has_spots = true;
                read.m_ReaderIdx = i;
                func(row_id, read);
                ++row_id;
            } catch (fastq_error& e) {
                error_checker(e);
                //has_spots = true;  /// we don't want interrupt too early in case of an exception
                continue;
            }

//            if (row_id % 1000 == 0)
//                m_logger->info("Reads: {:L}", row_id);

            if (has_spots == false)
                break;

            if (check_readers) {
                int readers_at_eof = 0;
                for (int i = 0; i < num_readers; ++i) {
    #ifdef _PARALLEL_READ_
                    if (m_readers[i].eof_mt())
    #else
                    if (m_readers[i].eof())
    #endif
                        ++readers_at_eof;
                }
                if ((int)readers_at_eof == num_readers) // all readers are at EOF
                    break;
                if (readers_at_eof > 0 && (int)readers_at_eof < num_readers) {
                    for (int i = 0; i < num_readers; ++i) {
    #ifdef _PARALLEL_READ_
                        if (m_readers[i].eof_mt())
    #else
                        if (m_readers[i].eof())
    #endif
                            throw fastq_error(180, "{} ended early at line {}. Use '--allowEarlyFileEnd' to allow load to finish.",
                                    m_readers[i].file_name(), m_readers[i].line_number());
                    }
                }
            }

    #ifdef _PARALLEL_READ_
        } while (pipeline_cancelled == false);
        for (int i = 0; i < num_readers; ++i) {
            m_readers[i].end_reading();
        }
    #else
        } while (true);
    #endif
    } catch (exception& e) {
        pipeline_cancelled = true;
#ifdef _PARALLEL_READ_
        for (int i = 0; i < num_readers; ++i) {
            m_readers[i].wait();
        }
#endif
        throw;
    }
}

template<typename TWriter>
template<typename ScoreValidator, typename ErrorChecker, typename T>
void fastq_parser<TWriter>::for_each_spot(ErrorChecker&& error_checker, T&& func)
{
    int num_readers = m_readers.size();
    try {
        for (int i = 0; i < num_readers; ++i) {
            m_readers[i].set_error_handler(error_checker);
    #ifdef _PARALLEL_READ1_
            m_readers[i].template start_reading<ScoreValidator>();
    #endif
        }

        bool has_spots;
        string spot;
        bool check_readers = false;
        CFastqRead read;

        vector<vector<CFastqRead>> spot_reads(num_readers);
        vector<CFastqRead> assembled_spot;


        do {
            has_spots = false;
            for (int i = 0; i < num_readers; ++i)
            try {
    #ifdef _PARALLEL_READ1_
                if (!m_readers[i] . template get_next_spot_mt<ScoreValidator>(spot, spot_reads[i])) {
                    if (m_readers[i].end_of_data_mt()) {
    #else
                if (!m_readers[i] . template get_next_spot<ScoreValidator>(spot, spot_reads[i])) {
                    if (m_readers[i].end_of_data()) {
    #endif
                        check_readers = num_readers > 1 && m_allow_early_end == false;
                        continue;
                    }
                    has_spots = true;
                    if (spot_reads[i].empty()) {
                        ++m_telemetry.groups.back().rejected_spots;
                        continue;
                    }
                }
                has_spots = true;
                for (int j = 0; j < num_readers; ++j) {
                    if (j == i) continue;
    #ifdef _PARALLEL_READ1_
                    m_readers[j] . template get_spot_mt<ScoreValidator>(spot, spot_reads[j]);
    #else
                    m_readers[j] . template get_spot<ScoreValidator>(spot, spot_reads[j]);
    #endif
                }
                assembled_spot.clear();
                for (auto& r : spot_reads) {
                    if (!r.empty()) {
                        std::move(r.begin(), r.end(), back_inserter(assembled_spot));
                        r.clear();
                    }
                }
                assert(assembled_spot.empty() == false);
                if (assembled_spot.size() > 4)
                    throw fastq_error(210, "Spot {} has more than 4 reads", assembled_spot.front().Spot());
                func(assembled_spot);
            } catch (fastq_error& e) {
                error_checker(e);
                ++m_telemetry.groups.back().rejected_spots;
                continue;
            }

            if (has_spots == false)
                break;

            if (check_readers) {
                // All readers must be at eof unless we allow early file end
                int readers_at_eof = 0;
                for (int i = 0; i < num_readers; ++i) {
    #ifdef _PARALLEL_READ1_
                    if (m_readers[i].eof_mt())
    #else
                    if (m_readers[i].eof())
    #endif
                        ++readers_at_eof;
                }
                if (readers_at_eof > 0 && (int)readers_at_eof < num_readers) {
                    for (int i = 0; i < num_readers; ++i) {
    #ifdef _PARALLEL_READ1_
                    if (m_readers[i].eof_mt())
    #else
                        if (m_readers[i].eof())
    #endif
                            throw fastq_error(180, "{} ended early at line {}. Use '--allowEarlyFileEnd' to allow load to finish.",
                                    m_readers[i].file_name(), m_readers[i].line_number());
                    }
                }
            }
        } while (pipeline_cancelled == false);
#ifdef _PARALLEL_READ1_
        for (int i = 0; i < num_readers; ++i) {
            m_readers[i].end_reading();
        }
#endif
    } catch (exception& e) {
        pipeline_cancelled = true;
#ifdef _PARALLEL_READ1_
        for (int i = 0; i < num_readers; ++i) {
            m_readers[i].wait();
        }
#endif
        throw;
    }
}


/**
 * gets top spot spot name for each reader
 * and retrieves next reads belonging to the same spot from other readers
 * to assembly the spot
 */
template<typename TWriter>
template<typename ScoreValidator, typename ErrorChecker>
void fastq_parser<TWriter>::first_pass(str_sv_type& read_names, ErrorChecker&& error_checker)
{
#if defined(__SAVE_FIRST_PASS__)
    if (file_exists("read_names.sv")) {
        spdlog::info("Restoring read names");
        vector<char> buffer;
        bm::sparse_vector_deserializer<str_sv_type> deserializer;
        bm::sparse_vector_serial_layout<str_sv_type> lay;
        bm::read_dump_file("read_names.sv", buffer);
        deserializer.deserialize(read_names, (const unsigned char*)&buffer[0]);
        return;
    }
#endif
    spdlog::stopwatch sw;
    spdlog::info("Parsing from {} files", m_readers.size());

    auto read_names_bi = read_names.get_back_inserter();
    for_each_read<ScoreValidator, ErrorChecker>(error_checker, [&](size_t row_id, CFastqRead& read) {
        read_names_bi = read.Spot();
    });
    read_names_bi.flush();
    spdlog::info("reading took: {}, {:L} reads", sw, read_names.size());
    sw.reset();
    read_names.remap();
    str_sv_type::statistics stats;
    read_names.optimize(TB, bm::bvector<>::opt_compress, &stats);
    read_names.freeze();
    spdlog::info("Remapping took {:.3}", sw);
    spdlog::info("num_row: {:L}, read_names mem: {:L}",  read_names.size(), stats.memory_used);
#if defined(__SAVE_FIRST_PASS__)
    serialize_vec("read_names.sv", read_names);
#endif
}

template<typename TWriter>
template<typename T>
void fastq_parser<TWriter>::assign_spot_id(str_sv_type& read_names, vector<T>& read_index)
{
    spdlog::stopwatch sw;
    m_spot_assembly.assign_spot_id(read_names, read_index);
    m_telemetry.assembly_metrics.number_of_far_reads = m_spot_assembly.m_total_spots - m_spot_assembly.m_hot_spot_ids.count();
    spdlog::info("Building took {:.3}, far reads: {:L}", sw, m_telemetry.assembly_metrics.number_of_far_reads);

    int max_reads = 0;
    for (auto& it : m_spot_assembly.m_reads_counts) {
        spdlog::info("{:L} spots with {} reads", it.second, it.first);
        m_telemetry.assembly_metrics.reads_stats = m_spot_assembly.m_reads_counts;
        max_reads = max(max_reads, (int)it.first);
    }
    if (m_read_types.empty()) {
        if (m_IsIllumina10x)
            m_read_types.resize(min(max_reads, 4), 'A');
        else
            m_read_types.resize(min(max_reads, 2), 'B');
    }
    m_read_type_sz = m_read_types.size();
}


template<typename TWriter>
template<typename ScoreValidator, bool is_nanopore>
void fastq_parser<TWriter>::save_spot_thread()
{
    // get last spot read from save_spot_queue
    // retrieve other reads from this spot
    // send the assembled spot assemble_spot_queue
    spot_read_t spot_read;
    vector<fastq_read> spot;
    vector<int> read_ids;
    size_t spot_id = 0;
    string spot_name;
    //vector<uint8_t> qs1, qs2;
    while (save_spot_queue->dequeue(spot_read)) {
        auto& read = spot_read.read;
        assert(read.m_SpotId != 0);
        if (spot_read.is_last) {
            spot_name = read.Spot();
            spot_id = read.m_SpotId;
            m_spot_assembly. template get_spot_mt<ScoreValidator, is_nanopore>(spot_name, read.m_SpotId, spot);
            spot.push_back(std::move(read));
            prepare_assemble_spot(spot_name, spot, read_ids);

            assert(!spot.empty());
            spot.front().SetSpot(std::move(spot_name));
            spot.front().m_SpotId = spot_id;
            assemble_spot_queue->enqueue(std::move(spot));
        } else {
            m_spot_assembly. template save_read_mt<ScoreValidator, is_nanopore>(read.m_SpotId, read);
        }
    }
    assemble_spot_queue->close();
}


template<typename TWriter>
void fastq_parser<TWriter>::removeSubsequences(const string& spot_name,vector<fastq_read>& reads)
{
    int sz = reads.size();
    for(int i = 0; i < sz; i++) {
        auto seq_sz = reads[i].Sequence().size();
        for(int j = 0; j < sz; j++) {
            if(i != j && seq_sz < reads[j].Sequence().size() && reads[j].Sequence().find(reads[i].Sequence()) != string::npos)
            {
                vector<uint8_t> qual_scores1;
                reads[i].GetQualScores(qual_scores1);
                vector<uint8_t> qual_scores2;
                reads[j].GetQualScores(qual_scores2);
                if (search(qual_scores2.begin(), qual_scores2.end(), qual_scores1.begin(), qual_scores1.end()) != qual_scores2.end()) {
                    ++m_telemetry.input_metrics.subsequence_reads_count;
                    //cerr << "Removing subsequence read: " << spot_name << endl << reads[i].Sequence() << endl;
                    m_telemetry.input_metrics.subsequence_reads_len += reads[i].GetSize();
                    for (const auto& c : reads[i].Sequence())
                        --m_telemetry.input_metrics.base_counts[c];
                    for (const auto& c : reads[i].GetQualScores())
                        --m_telemetry.input_metrics.quality_counts[c];

                    reads.erase(reads.begin() + i);
                    --i;
                    --sz;
                    break;
                }
            }
        }
    }
}


template<typename TWriter>
void fastq_parser<TWriter>::remove_duplicate_reads(const string& spot_name,vector<fastq_read>& assembled_spot)
{
    sort(assembled_spot.begin(), assembled_spot.end(), [](const auto& l, const auto& r) {
        if (l.ReadNum() == r.ReadNum()) {
            int c = l.Sequence().compare(r.Sequence());
            if (c == 0) {
                if (l.GetQualScores() != r.GetQualScores())
                    c = -1;
            }
            return c < 0;
        }
        return l.ReadNum() < r.ReadNum();
    });
   // same as std::unique but captures stat of the removed duplicates
    auto uniq = [&] (vector<fastq_read>::iterator first, vector<fastq_read>::iterator last) -> vector<fastq_read>::iterator
    {
        if (first == last)
            return last;

        auto result = first;
        while (++first != last)
            // is duplicate?
            if (result->ReadNum() == first->ReadNum() && result->Sequence().compare(first->Sequence()) == 0 && result->GetQualScores() == first->GetQualScores()) {
                // adjust input statistics
                for (const auto& c : first->Sequence())
                    --m_telemetry.input_metrics.base_counts[c];
                for (const auto& c : first->GetQualScores())
                    --m_telemetry.input_metrics.quality_counts[c];
                m_telemetry.input_metrics.duplicate_reads_len += first->GetSize();

            } else if (++result != first) {
                *result = std::move(*first);
            }
        return ++result;
    };

    auto new_end = uniq(assembled_spot.begin(), assembled_spot.end());

    int duplicate_reads = distance(new_end, assembled_spot.end());
    if (duplicate_reads) {
        m_telemetry.input_metrics.duplicate_reads_count += duplicate_reads;
        assembled_spot.erase(new_end, assembled_spot.end());
    }
    //removeSubsequences(spot_name, assembled_spot);

}

template<typename TWriter>
void fastq_parser<TWriter>::prepare_assemble_spot(const string& spot_name, vector<fastq_read>& assembled_spot, vector<int>& read_ids)
{
    assert(!assembled_spot.empty());
    int sz = assembled_spot.size();
    if (sz > 1) {
        remove_duplicate_reads(spot_name, assembled_spot);
        sz = assembled_spot.size();
        if (m_sort_by_readnum) {
            // already sorted by read number
            // sort by read number
            //sort(assembled_spot.begin(), assembled_spot.end(), [](const fastq_read& l, const fastq_read& r) {
            //    return l.ReadNum() < r.ReadNum(); });
            if (m_read_type_sz > 0) {
                if (m_read_type_sz < (int)sz)
                    throw fastq_error(30, "readTypes number should match the number of reads {} != {}, Spot: '{}'", m_read_type_sz, sz, spot_name);
                // sort index by file order so that readTypes can be applied
                read_ids.resize(sz);
                iota(read_ids.begin(), read_ids.end(), 0);
                sort(read_ids.begin(), read_ids.end(), [&](int i, int j) {
                    if (assembled_spot[i].m_ReaderIdx == assembled_spot[j].m_ReaderIdx)
                        return assembled_spot[i].LineNumber() < assembled_spot[j].LineNumber();
                    return assembled_spot[i].m_ReaderIdx < assembled_spot[j].m_ReaderIdx;
                });
                for (int i = 0; i < sz; ++i) {
                    assembled_spot[read_ids[i]].SetType(m_read_types[i]);
                }
            }
        } else {
            // sort by order in file
            sort(assembled_spot.begin(), assembled_spot.end(), [](const fastq_read& l, const fastq_read& r) {
                return l.m_ReaderIdx == r.m_ReaderIdx ? l.LineNumber() < r.LineNumber() : l.m_ReaderIdx < r.m_ReaderIdx;});

            if (m_read_type_sz > 0) {
                if (m_read_type_sz < (int)sz)
                    throw fastq_error(30, "readTypes number should match the number of reads {} != {}, Spot: '{}'", m_read_type_sz, sz, spot_name);
                for (int i = 0; i < sz; ++i) {
                    assembled_spot[i].SetType(m_read_types[i]);
                }
            }
        }
    } else if (sz == 1) {
        if (m_read_type_sz > 0) {
            assembled_spot[0].SetType(m_read_types[0]);
        }
    }
}


template<typename TWriter>
template<typename ScoreValidator, bool is_nanopore>
void fastq_parser<TWriter>::assemble_spot_thread()
{
    // get spot from assemble_spot_queue
    // send it to writer
    // add spot_id to clear_spot_queue
    vector<fastq_read> assembled_spot;
    vector<int> read_ids;
    size_t readCount = 0, spotCount = 0, currCount = 0;
    while (assemble_spot_queue->dequeue(assembled_spot)) {
        m_writer->write_messages();
        m_writer->write_spot(assembled_spot.front().Spot(), assembled_spot);
        ++spotCount;
        readCount += assembled_spot.size();
        currCount += assembled_spot.size();
        clear_spot_queue->enqueue(std::move(assembled_spot.front().m_SpotId));
        update_telemetry_queue->enqueue(std::move(assembled_spot));
        if (currCount >= 10e6) {
            m_logger->info("spots: {:L}, reads: {:L}", spotCount, readCount);
            currCount = 0;
        }
    }
    m_logger->info("spots: {:L}, reads: {:L}", spotCount, readCount);
    assert(assemble_spot_queue->enqueue_count == assemble_spot_queue->dequeue_count);
    if (assemble_spot_queue->enqueue_count != assemble_spot_queue->dequeue_count)
        throw fastq_error("assemble_spot_queue->enqueue_count != assemble_spot_queue->dequeue_count {} != {}", assemble_spot_queue->enqueue_count, assemble_spot_queue->dequeue_count);
    clear_spot_queue->close();
    update_telemetry_queue->close();
}

template<typename TWriter>
template<typename ScoreValidator, bool is_nanopore>
void fastq_parser<TWriter>::clear_spot_thread()
{
    // get spot_id from clear_spot_queue
    // and clear it from memory
    size_t spot_id;
    while (clear_spot_queue->dequeue(spot_id)) {
        assert(spot_id != 0);
        m_spot_assembly. template clear_spot_mt<is_nanopore>(spot_id);
    }
}

template<typename TWriter>
void fastq_parser<TWriter>::update_telemetry_thread()
{
    spot_t spot;
    while (update_telemetry_queue->dequeue(spot)) {
        update_telemetry(spot);
    }

}

template<typename TWriter>
void fastq_parser<TWriter>::write_spot_thread()
{
    size_t spotCount = 0, readCount = 0, currCount = 0;

    vector<fastq_read> assembled_spot;
    while (assemble_spot_queue->dequeue(assembled_spot)) {
        assert(assembled_spot.empty() == false);
        auto spot_size = assembled_spot.size();
        auto& spot = assembled_spot.front().Spot();
        readCount += spot_size;
        currCount += spot_size;
        ++spotCount;
        if (m_sort_by_readnum)
            stable_sort(assembled_spot.begin(), assembled_spot.end(), [](const auto& l, const auto& r) { return l.ReadNum() < r.ReadNum();});
        m_writer->write_spot(spot, assembled_spot);
        m_writer->write_messages();
        update_telemetry_queue->enqueue(std::move(assembled_spot));
        if (currCount >= 10e6) {
            m_logger->info("spots: {:L}, reads: {:L}", spotCount, readCount);
            currCount = 0;
        }
    }
    update_telemetry_queue->close();
    m_logger->info("spots: {:L}, reads: {:L}", spotCount, readCount);
}


#if defined(_PARALLEL_PARSE_)

template<typename TWriter>
template<typename ScoreValidator, bool is_nanopore, typename ErrorChecker, typename T>
void fastq_parser<TWriter>::second_pass(ErrorChecker&& error_checker, const vector<T>& read_index)
{
    size_t readCount = 0, spotCount = 0;
    spdlog::stopwatch sw;
    spdlog::info("Parsing from {} files", m_readers.size());

    // Starting the parallel threads
    save_spot_queue.reset(new queue_t<spot_read_t, SAVE_SPOT_QUEUE_SIZE>("save_spot_queue", pipeline_cancelled));
    assemble_spot_queue.reset(new queue_t<vector<fastq_read>, ASSEMBLE_QUEUE_SIZE>("assemble_spot_queue", pipeline_cancelled));
    clear_spot_queue.reset(new queue_t<size_t, CLEAR_SPOT_QUEUE_SIZE>("clear_spot_queue", pipeline_cancelled));
    update_telemetry_queue.reset(new queue_t<spot_t, ASSEMBLE_QUEUE_SIZE>("update_telemetry_queue", pipeline_cancelled));

    array<future<exception_ptr>, 4> futures;

    futures[3] = std::async(std::launch::async, [this](){ BEGIN_MT_EXCEPTION this->template save_spot_thread<ScoreValidator, is_nanopore>(); END_MT_EXCEPTION });
    futures[2] = std::async(std::launch::async, [this](){ BEGIN_MT_EXCEPTION this->template assemble_spot_thread<ScoreValidator, is_nanopore>();END_MT_EXCEPTION });
    futures[1] = std::async(std::launch::async, [this](){ BEGIN_MT_EXCEPTION this->template clear_spot_thread<ScoreValidator, is_nanopore>();END_MT_EXCEPTION });
    futures[0] = std::async(std::launch::async, [this](){ BEGIN_MT_EXCEPTION this->update_telemetry_thread(); END_MT_EXCEPTION });

    spot_read_t spot_read;
    for_each_read<ScoreValidator, ErrorChecker>(error_checker, [&](size_t row_id, CFastqRead& read) {
        try {
            read.m_SpotId = read_index[row_id];
            spot_read.read = std::move(read);
            spot_read.is_last = m_spot_assembly.is_last_spot(row_id);
            ++readCount;
            if (spot_read.is_last)
                ++spotCount;

            save_spot_queue->enqueue(std::move(spot_read));
            if (readCount % 10000000 == 0)
                m_spot_assembly.optimize();
        } catch (fastq_error& e) {
            error_checker(e);
        }
    });
    save_spot_queue->close();

    for (auto& ft : futures) {
        auto eptr = ft.get();
        if (eptr)
            std::rethrow_exception(eptr);
    }

    // Second pass stats should match the first pass
    assert(m_spot_assembly.m_total_spots == spotCount && read_index.size() == readCount);
    if (m_spot_assembly.m_total_spots != spotCount)
        throw fastq_error("Invalid assembly: Spot counts do not match {} != {}", m_spot_assembly.m_total_spots, spotCount);
    if (read_index.size() != readCount)
        throw fastq_error("Invalid assembly: Read counts do not match {} != {}", read_index.size(), readCount);

    if (m_telemetry.groups.back().rejected_spots > 0)
        spdlog::info("rejected spots: {:L}", m_telemetry.groups.back().rejected_spots);
    spdlog::info("parsing time: {}", sw);
}
#else
template<typename TWriter>
template<typename ScoreValidator, bool is_nanopore, typename ErrorChecker, typename T>
void fastq_parser<TWriter>::second_pass(ErrorChecker&& error_checker, const vector<T>& read_index)
{
    size_t readCount = 0;
    vector<fastq_read> assembled_spot;
    vector<int> read_ids;
    string spot;
    spdlog::stopwatch sw;
    spdlog::info("Parsing from {} files", m_readers.size());

    for_each_read<ScoreValidator, ErrorChecker>(error_checker, [&](size_t row_id, CFastqRead& read) {
        try {
            auto spot_id = read_index[row_id];
            if (m_spot_assembly.is_last_spot(row_id)) {
                m_spot_assembly. template get_spot<ScoreValidator, is_nanopore>(spot_id, assembled_spot);
                spot = std::move(read.Spot());
                assembled_spot.push_back(std::move(read));

                prepare_assemble_spot(spot, assembled_spot, read_ids);
                m_writer->write_spot(spot, assembled_spot);
                m_writer->write_messages();
                m_spot_assembly.clear_spot_mt<is_nanopore>(spot_id);
            } else {
                m_spot_assembly. template save_read<ScoreValidator, is_nanopore>(spot_id, read);
            }
            if (readCount % 10000000 == 0)  {
                m_spot_assembly.optimize();
            }

        } catch (fastq_error& e) {
            error_checker(e);
        }
    });

    // Second pass stats should match the first pass
    assert(m_spot_assembly.m_total_spots == spotCount && read_index.size() == readCount);
    if (m_spot_assembly.m_total_spots != spotCount)
        throw fastq_error("Invalid assembly: Spot counts do not match {} != {}", m_spot_assembly.m_total_spots, spotCount);
    if (read_index.size() != readCount)
        throw fastq_error("Invalid assembly: Read counts do not match {} != {}", read_index.size(), readCount);

    if (m_telemetry.groups.back().rejected_spots > 0)
        spdlog::info("rejected spots: {:L}", m_telemetry.groups.back().rejected_spots);
    spdlog::info("parsing time: {}", sw);
}

#endif
#endif
<|MERGE_RESOLUTION|>--- conflicted
+++ resolved
@@ -873,11 +873,7 @@
             return false;
         validate_read<ScoreValidator>(read);
         m_platform = m_defline_parser.GetPlatform();
-<<<<<<< HEAD
-        m_fingerprint.record( read.Sequence() );//TODO: move to caller
-=======
         m_fingerprint.record( read.Sequence() );
->>>>>>> 91ec14ae
     } catch (fastq_error& e) {
         ++m_input_metrics.rejected_read_count;
         e.set_file(m_file_name, read.LineNumber());
