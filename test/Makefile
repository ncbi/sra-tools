--- conflicted
+++ resolved
@@ -48,14 +48,11 @@
 	kar             \
     copycat         \
 	fastdump        \
-<<<<<<< HEAD
 	vdb-copy        \
 	qual-recalib-stat        \
 	sra-pileup      \
 	srapath         \
-=======
     fuse            \
->>>>>>> 5e5e34fe
 
 # under construction    
 #    ngs-pileup      \
