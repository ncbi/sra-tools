--- conflicted
+++ resolved
@@ -1,10 +1,6 @@
 ################################################################################
 sub PACKAGE      { 'sra-tools' }
-<<<<<<< HEAD
-sub VERSION      { '2.5.0' }
-=======
 sub VERSION      { '2.5.1' }
->>>>>>> 0c8d53e7
 sub PACKAGE_TYPE { 'B' }
 sub PACKAGE_NAME { 'SRA-TOOLS' }
 sub PACKAGE_NAMW { 'SRATOOLS' }
