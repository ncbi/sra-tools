/*==============================================================================
*
*                            PUBLIC DOMAIN NOTICE
*               National Center for Biotechnology Information
*
*  This software/database is a "United States Government Work" under the
*  terms of the United States Copyright Act.  It was written as part of
*  the author's official duties as a United States Government employee and
*  thus cannot be copyrighted.  This software/database is freely available
*  to the public for use. The National Library of Medicine and the U.S.
*  Government have not placed any restriction on its use or reproduction.
*
*  Although all reasonable efforts have been taken to ensure the accuracy
*  and reliability of the software and data, the NLM and the U.S.
*  Government do not and cannot warrant the performance or results that
*  may be obtained by using this software or data. The NLM and the U.S.
*  Government disclaim all warranties, express or implied, including
*  warranties of performance, merchantability or fitness for any particular
*  purpose.
*
*  Please cite the author in any work or product based on this material.
*
* ===========================================================================
*
*/

#include "sra-stat.h" /* VTableMakeSingleFileArchive_ */

#include <insdc/sra.h> /* SRA_READ_TYPE_BIOLOGICAL */

#include <kapp/log-xml.h> /* XMLLogger */
#include <kapp/main.h>
#include <kapp/progressbar.h> /* KLoadProgressbar */

#include <kdb/database.h> /* KDatabase */
#include <kdb/kdb-priv.h>
#include <kdb/manager.h> /* KDBManager */
#include <kdb/meta.h> /* KMetadata */
#include <kdb/namelist.h> /* KMDataNodeListChild */
#include <kdb/table.h>

#include <kfs/directory.h> /* KDirectory */
#include <kfs/file.h> /* KFile */

#include <klib/checksum.h>
#include <klib/container.h>
#include <klib/debug.h> /* DBGMSG */
#include <klib/log.h> /* LOGERR */
#include <klib/namelist.h>
#include <klib/out.h>
#include <klib/printf.h>
#include <klib/rc.h>
#include <klib/sort.h> /* ksort */

#include <sra/sraschema.h> /* VDBManagerMakeSRASchema */

#include <vdb/blob.h> /* VBlobCellData */
#include <vdb/cursor.h> /* VCursor */
#include <vdb/database.h> /* VDatabaseRelease */
#include <vdb/dependencies.h> /* VDBDependencies */
#include <vdb/manager.h> /* VDBManager */
#include <vdb/schema.h> /* VSchema */
#include <vdb/table.h> /* VTableRelease */
#include <vdb/vdb-priv.h> /* VDBManagerGetKDBManagerRead */

#include <vfs/manager.h> /* VFSManager */
#include <vfs/path.h> /* VPath */
#include <vfs/resolver.h> /* VResolver */

#include <os-native.h> /* strtok_r on Windows */

#include <assert.h>
#include <ctype.h> /* isprint */
#include <math.h> /* sqrt */
#include <stdlib.h>
#include <string.h>
#include <time.h>

#define DISP_RC2(rc, name, msg) (void)((rc == 0) ? 0 : \
    PLOGERR(klogInt, (klogInt, rc, \
        "$(name): $(msg)", "name=%s,msg=%s", name, msg)))

#define DISP_RC_Read(rc, name, spot, msg) (void)((rc == 0) ? 0 : \
    PLOGERR(klogInt, (klogInt, rc, "column $(name), spot $(spot): $(msg)", \
        "name=%s,spot=%lu,msg=%s", name, spot, msg)))

<<<<<<< HEAD
#define MAX_NREADS 2*1024
=======
#define RELEASE(type, obj) do { rc_t rc2 = type##Release(obj); \
    if (rc2 && !rc) { rc = rc2; } obj = NULL; } while (false)

#define MAX_NREADS ( 4 * 1024 )
>>>>>>> 17f9d80c

#define DEFAULT_CURSOR_CAPACITY (1024*1024*1024UL)

/********** _XMLLogger_Encode : copied from kapp/log-xml.c (-lload) ***********/

static
rc_t CC _XMLLogger_Encode(const char* src,
    char* aDst, size_t dst_sz, size_t *num_writ)
{
    rc_t rc = 0;
    size_t bytes;
    const char* p;
    char* dst = aDst;

    assert(src != NULL && num_writ != NULL);

    *num_writ = 0;
    if( *src == '\0' ) {
        *dst = *src;
    } else {
        do {
            switch(*src) {
                case '\'':
                    bytes = 6;
                    p = "&apos;";
                    break;
                case '"':
                    bytes = 6;
                    p = "&quot;";
                    break;
                case '&':
                    bytes = 5;
                    p = "&amp;";
                    break;
                case '<':
                    bytes = 4;
                    p = "&lt;";
                    break;
                case '>':
                    bytes = 4;
                    p = "&gt;";
                    break;
                default:
                    bytes = 1;
                    p = src;
                    break;
            }
            if( (*num_writ + bytes) > dst_sz ) {
                rc = RC(rcExe, rcLog, rcEncoding, rcBuffer, rcInsufficient);
            } else {
                memmove(dst, p, bytes);
                *num_writ = *num_writ + bytes;
                dst += bytes;
            }
        } while(rc == 0 && *++src != '\0');
        if (rc == 0 && *src == '\0' && ((*num_writ + bytes) <= dst_sz)) {
            *dst = *src;
        }
    }
    return rc;
}

/*********** XMLLogger_Encode : copied from kapp/log-xml.c (-lload) ***********/

typedef struct BAM_HEADER_RG { /* @RG: Read group. */
    char* ID; /* Read group identifier. */
    char* LB; /* Library. */
    char* SM; /* Sample. */
} BAM_HEADER_RG;
static
rc_t BAM_HEADER_RG_copy(BAM_HEADER_RG* dest, const BAM_HEADER_RG* src)
{
    assert(dest && !dest->ID && !dest->LB && !dest->SM
        && src  &&  src ->ID &&  src ->LB &&  src ->SM);

    dest->ID = strdup(src->ID);
    dest->LB = strdup(src->LB);
    dest->SM = strdup(src->SM);

    if (!dest->ID || !dest->LB || !dest->SM) {
        return RC(rcExe, rcStorage, rcAllocating, rcMemory, rcExhausted);
    }

    return 0;
}

static void BAM_HEADER_RG_free(BAM_HEADER_RG* rg) {
    assert(rg);

    free(rg->ID);
    free(rg->LB);
    free(rg->SM);

    rg->ID = rg->LB = rg->SM = NULL;
}

static void BAM_HEADER_RG_print_xml(const BAM_HEADER_RG* rg) {
    rc_t rc = 0;
    char library[1024] = "";
    char sample[1024] = "";
    char* l = library;
    char* s = sample;
    size_t num_writ = 0;

    assert(rg);

    if (rg->LB) {
        rc = _XMLLogger_Encode(rg->LB, library, sizeof library, &num_writ);
        if (rc != 0) {
            l = rg->LB;
            PLOGMSG(klogWarn, (klogWarn, "Library value is too long: "
                "XML-safe conversion was disabled for @RG\tID:$(ID)\tLB:$(LB)"
                "ID=%s,LB=%s", rg->ID, rg->LB));
        }

        OUTMSG((" library=\"%s\"", l ? l : ""));
    }

    if (rg->SM) {
        rc = _XMLLogger_Encode(rg->SM, sample, sizeof sample, &num_writ);
        if (rc != 0) {
            s = rg->SM;
            PLOGMSG(klogWarn, (klogWarn, "Sample value is too long: "
                "XML-safe conversion was disabled for @RG\tID:$(ID)\tSM:$(SM)"
                "ID=%s,SM=%s", rg->ID, rg->SM));
        }

        OUTMSG((" sample=\"%s\"" , s ? s : ""));
    }
}

typedef struct SraStats {
    BSTNode n;
    char     spot_group[1024]; /* SPOT_GROUP Column */
    uint64_t spot_count; /*** spot count ***/
    uint64_t spot_count_mates; /*** spots with mates ***/
    uint64_t bio_len; /** biological len (BIO_BASE_COUNT) **/
    uint64_t bio_len_mates; /** biological len when mates are present**/
    uint64_t total_len; /** total len (BASE_COUNT) **/
    uint64_t bad_spot_count; /** number of spots flagged with rd_filter=2 **/
    uint64_t bad_bio_len;        /** biological length of bad spots ***/
    uint64_t filtered_spot_count; /* number of spots flagged with rd_filter=2 */
    uint64_t filtered_bio_len;   /** biological length of filtered spots **/
    uint64_t total_cmp_len; /* CMP_READ : compressed */
    BAM_HEADER_RG BAM_HEADER;
} SraStats;
typedef struct Statistics {  /* READ_LEN columnn */
    /* average READ_LEN value */
    /* READ_LEN standard deviation. Is calculated just when requested. */
    /* running (continuous) standard deviation */

    int64_t n; /* number of values */
    double a; /* the mean value */
    double q; /* Qi = Q[i-1] + (Xi - A[i-1])(Xi - Ai) */

    bool variable; /* variable or fixed value */
    double prev_val;
} Statistics;
typedef struct Statistics2 {
    int n;
    double average;
    double diff_sq_sum;
} Statistics2;
static
void Statistics2Init(Statistics2* self, double sum, int64_t  count)
{
    assert(self);

    if (count) {
        self->average = sum / count;
    }
}

static void Statistics2Add(Statistics2* self, double value) {
    double diff = 0;

    assert(self);

    ++self->n;

    diff = value - self->average;
    self->diff_sq_sum += diff * diff;
}

static void Statistics2Print(const Statistics2* selfs,
    uint32_t nreads, const char* indent,

     /* the same as in <Statistics: just to make <Statistics> and <Statistics2>
        look the same */
    uint64_t spot_count)
{
    uint32_t i = 0;

    if (nreads) {
        assert(selfs && indent);
    }

    OUTMSG(("%s<Statistics2 nreads=\"%u\" nspots=\"%lu\">\n",
        indent, nreads, spot_count));

    for (i = 0; i < nreads; ++i) {
        double dev = 0;
        const Statistics2* stats = selfs + i;
        double avr = stats->average;
        if (stats->n > 0) {
            dev = sqrt(stats->diff_sq_sum / stats->n);
        }

        OUTMSG(("%s  "
            "<Read index=\"%d\" count=\"%ld\" average=\"%f\" stdev=\"%f\"/>\n",
            indent, i, stats->n, avr, dev));
    }

    OUTMSG(("%s</Statistics2>\n", indent));
}

static bool columnUndefined(rc_t rc) {
    return rc == SILENT_RC(rcVDB, rcCursor, rcOpening , rcColumn, rcUndefined)
        || rc == SILENT_RC(rcVDB, rcCursor, rcUpdating, rcColumn, rcNotFound );
}

typedef struct {
    uint64_t cnt[5];
    bool CS_NATIVE;
    const VCursor   *curs;
    uint32_t         idx;

    bool finalized;
} Bases;

static rc_t BasesInit(Bases *self, const VTable *vtbl) {
    rc_t rc = 0;

    assert(self);
    memset(self, 0, sizeof *self);

    if (rc == 0) {
        const char name[] = "CS_NATIVE";
        const void *base = NULL;

        const VCursor *curs = NULL;
        uint32_t idx = 0;

        self->CS_NATIVE = true;

        rc = VTableCreateCachedCursorRead(vtbl, &curs, DEFAULT_CURSOR_CAPACITY);
        DISP_RC(rc, "Cannot VTableCreateCachedCursorRead");

        if (rc == 0) {
            rc = VCursorPermitPostOpenAdd(curs);
            DISP_RC(rc, "Cannot VCursorPermitPostOpenAdd");
        }

        if (rc == 0) {
            rc = VCursorOpen(curs);
            DISP_RC(rc, "Cannot VCursorOpen");
        }

        if (rc == 0) {
            rc = VCursorAddColumn(curs, &idx, "%s", name);
            if (rc != 0) {
                if (columnUndefined(rc)) {
                    self->CS_NATIVE = false;
                    rc = 0;
                }
                else {
                    DISP_RC(rc, "Cannot VCursorAddColumn(CS_NATIVE)");
                }
            }
            else {
                bitsz_t boff = ~0;
                bitsz_t row_bits = ~0;

                uint32_t elem_bits = 0, elem_off = 0, elem_cnt = 0;
                rc = VCursorCellDataDirect(curs, 1, idx,
                    &elem_bits, &base, &elem_off, &elem_cnt);
                boff     = elem_off * elem_bits;
                row_bits = elem_cnt * elem_bits;

                if (boff != 0 || row_bits != 8) {
                    rc = RC(rcExe, rcColumn, rcReading, rcData, rcInvalid);
                    PLOGERR(klogInt, (klogErr, rc, "invalid boff or row_bits "
                        "while VCursorCellDataDirect($(name))",
                        "name=%s", name));
                }

                if (rc == 0) {
                    self->CS_NATIVE = *((bool*)base);
                }

            }
        }

        RELEASE(VCursor, curs);
    }

    {
        const char *name = self->CS_NATIVE ? "CSREAD" : "READ";
        const char *datatype
            = self->CS_NATIVE ? "INSDC:x2cs:bin" : "INSDC:x2na:bin";
        rc = VTableCreateCachedCursorRead(vtbl, &self->curs, DEFAULT_CURSOR_CAPACITY);
        DISP_RC(rc, "Cannot VTableCreateCachedCursorRead");
        if (rc == 0) {
            rc = VCursorAddColumn(self->curs,
                &self->idx, "(%s)%s", datatype, name);
            if (rc != 0) {
                PLOGERR(klogInt, (klogInt, rc,
                    "Cannot VCursorAddColumn(($(type)),$(name)",
                    "type=%s,name=%s", datatype, name));
            }
        }
        if (rc == 0) {
            rc = VCursorOpen(self->curs);
            if (rc != 0) {
                PLOGERR(klogInt, (klogInt, rc,
                    "Cannot VCursorOpen(($(type)),$(name)))",
                    "type=%s,name=%s", datatype, name));
            }
        }
    }

    return rc;
}

static void BasesFinalize(Bases *self) {
    assert(self);

    if (self->curs == NULL) {
        LOGMSG(klogInfo, "Bases statistics will not be printed : "
            "READ cursor was not opened during BasesFinalize()");
        return;
    }

    self->finalized = true;
}

static rc_t BasesRelease(Bases *self) {
    rc_t rc = 0;

    assert(self);

    RELEASE(VCursor  , self->curs);

    return rc;
}

static void BasesAdd(Bases *self, int64_t spotid) {
    rc_t rc = 0;
    const void *base = NULL;
    bitsz_t row_bits = ~0;
    bitsz_t i = ~0;
    const unsigned char *bases = NULL;

    assert(self);

    if (self->curs == NULL) {
        return;
    }

    {
        uint32_t elem_bits = 0, elem_off = 0, elem_cnt = 0;
        rc = VCursorCellDataDirect(self->curs, spotid, self->idx,
            &elem_bits, &base, &elem_off, &elem_cnt);
        if (rc != 0) {
            PLOGERR(klogInt, (klogErr, rc,
                "while VCursorCellDataDirect(READ, $(type))",
                "type=%s", self->CS_NATIVE ? "CS_NATIVE" : "not CS_NATIVE"));
            BasesRelease(self);
            return;
        }

        row_bits = elem_cnt * elem_bits;
    }

    if ((row_bits % 8) != 0) {
        rc = RC(rcExe, rcColumn, rcReading, rcData, rcInvalid);
        PLOGERR(klogInt, (klogErr, rc, "Invalid row_bits '$(row_bits) "
            "while VCursorCellDataDirect(READ, $(type), spotid=$(spotid))",
            "row_bits=%lu,type=%s,spotid=%lu",
            row_bits, self->CS_NATIVE ? "CS_NATIVE" : "not CS_NATIVE", spotid));
        BasesRelease(self);
        return;
    }

    row_bits /= 8;
    bases = base;
    for (i = 0; i < row_bits; ++i) {
        unsigned char base = bases[i];
        if (base > 4) {
            rc = RC(rcExe, rcColumn, rcReading, rcData, rcInvalid);
            PLOGERR(klogInt, (klogErr, rc,
                "Invalid READ column value '$(base) while VCursorCellDataDirect"
                "($(type), spotid=$(spotid), index=$(i))",
                "base=%d,type=%s,spotid=%lu,index=%lu",
                base, self->CS_NATIVE ? "CS_NATIVE" : "not CS_NATIVE",
                spotid, i));
            BasesRelease(self);
            return;
        }
        ++self->cnt[base];
    }
}

static rc_t BasesPrint(const Bases *self,
    uint64_t base_count, const char* indent)
{
    rc_t rc = 0;

    const char tag[] = "Bases";
    const char *name = NULL;
    int i = ~0;

    assert(self);

    if (!self->finalized) {
        LOGMSG(klogInfo, "Bases statistics will not be printed : "
            "Bases object was not finalized during BasesPrint()");
        return rc;
    }

    name = self->CS_NATIVE ? "0123." : "ACGTN";

    OUTMSG(("%s<%s cs_native=\"%s\" count=\"%lu\">\n",
        indent, tag, self->CS_NATIVE ? "true" : "false", base_count));

    for (i = 0; i < 5; ++i) {
        OUTMSG(("%s  <Base value=\"%c\" count=\"%lu\"/>\n",
            indent, name[i], self->cnt[i]));
    }

    OUTMSG(("%s</%s>\n", indent, tag));

    if (self->cnt[0] + self->cnt[1] + self->cnt[2] +
        self->cnt[3] + self->cnt[4] != base_count)
    {
        rc = RC(rcExe, rcNumeral, rcComparing, rcData, rcInvalid);
        LOGERR(klogErr, rc, "stored base count did not match observed base count");
    }

    return rc;
}

typedef struct SraStatsTotal {
    uint64_t spot_count;
    uint64_t spot_count_mates;
    uint64_t BIO_BASE_COUNT; /* bio_len */
    uint64_t bio_len_mates;
    uint64_t BASE_COUNT; /* total_len */
    uint64_t bad_spot_count;
    uint64_t bad_bio_len;
    uint64_t filtered_spot_count;
    uint64_t filtered_bio_len;
    uint64_t total_cmp_len; /* CMP_READ : compressed */

    bool variable_nreads;
    uint32_t nreads; /* if (nreads == 0) then (nreads is variable) */
    Statistics * stats ; /* nreads elements */
    Statistics2* stats2; /* nreads elements */

    Bases bases_count;
} SraStatsTotal;
static
rc_t SraStatsTotalMakeStatistics(SraStatsTotal* self, uint32_t nreads)
{
    assert(self);

    if (nreads == 0) {
        return 0;
    }

    assert(self->stats == NULL);
    self->stats = calloc(nreads, sizeof *self->stats);
    if (self->stats == NULL) {
        return RC(rcExe, rcStorage, rcAllocating, rcMemory, rcExhausted);
    }

    assert(self->stats2 == NULL);
    self->stats2 = calloc(nreads, sizeof *self->stats2);
    if (self->stats2 == NULL) {
        free(self->stats);
        self->stats = NULL;
        return RC(rcExe, rcStorage, rcAllocating, rcMemory, rcExhausted);
    }

    self->nreads = nreads;

    return 0;
}

static
void SraStatsTotalStatistics2Init(SraStatsTotal* self,
    int nreads, uint64_t* sums, uint64_t* count)
{
    int i = 0;
    assert(self);
    if (nreads) {
        assert(sums);
    }
    for (i = 0; i < nreads; ++i) {
        uint64_t sum = sums[i];
        Statistics2* stats = self->stats2 + i;
        assert(stats);
        Statistics2Init(stats, ( double ) sum, count[i]);
    }
}

static rc_t SraStatsTotalFree(SraStatsTotal* self) {
    assert(self);

    free(self->stats);
    self->stats = NULL;

    free(self->stats2);
    self->stats2 = NULL;

    BasesRelease(&self->bases_count);

    self->nreads = 0;

    return 0;
}

static void StatisticsAdd(Statistics* self, double value) {
    double a_1 = 0;

    /* http://en.wikipedia.org/wiki/Stdev#Rapid_calculation_methods */

    assert(self);

    a_1 = self->a;

    if (self->n++ == 0) {
        self->prev_val = value;
    }
    else if (self->prev_val != value) {
        self->variable = true;
    }

    self->a += (value - a_1) / self->n;
    self->q += ((double)value - a_1) * ((double)value - self->a);
}

static double StatisticsAverage(const Statistics* self) {
    assert(self);

    return self->a;
}

static double StatisticsStdev(const Statistics* self) {
    assert(self);

    if (self->n == 0) {
        return 0;
    }

    return sqrt(self->q / self->n);
}

static
void SraStatsTotalAdd(SraStatsTotal* self,
    uint32_t* values, uint32_t nreads)
{
    uint32_t i = 0;

    assert(self && values);

    if (self->nreads != nreads) {
        self->variable_nreads = true;
    }

    if (self->variable_nreads) {
        return;
    }

    for (i = 0; i < nreads; ++i) {
        uint32_t value = values[i];
        if (value > 0) {
            Statistics* stats = self->stats + i;
            assert(stats);

            StatisticsAdd(stats, value);
        }
    }
}

static
void SraStatsTotalAdd2(SraStatsTotal* self, uint32_t* values) {
    uint32_t i = 0;

    assert(self && values);

    for (i = 0; i < self->nreads; ++i) {
        uint32_t value = values[i];
        if (value > 0) {
            Statistics2* stats = self->stats2 + i;
            assert(stats);

            Statistics2Add(stats, value);
        }
    }
}

static double s_Round(double X) { return floor(X + 0.5); }

static
void print_double_or_int(const char* name, double val, bool variable) {
    double rnd = s_Round(val);
    assert(name);
    if (variable) {
        OUTMSG((" %s=\"%.2f\"", name, val));
    }
    else {
        OUTMSG((" %s=\"%d\"", name, (int)rnd));
    }
}

static void StatisticsPrint(const Statistics* selfs,
    uint32_t nreads, const char* indent)
{
    uint32_t i = 0;

    if (nreads) {
        assert(selfs && indent);
    }

    for (i = 0; i < nreads; ++i) {
        const Statistics* stats = selfs + i;
        double avr = StatisticsAverage(stats);
        double dev = StatisticsStdev(stats);

        OUTMSG(("%s  <Read index=\"%d\"", indent, i));
        OUTMSG((" count=\"%ld\"", stats->n, i));
        print_double_or_int("average", avr, stats->variable);
        print_double_or_int("stdev"  , dev, stats->variable);
        OUTMSG(("/>\n"));
    }
}

static rc_t StatisticsDiff(const Statistics* ss,
    const Statistics2* ss2, uint32_t nreads)
{
    rc_t rc = 0;

    uint32_t i = 0;

    assert(ss && ss2);

    for (i = 0; i < nreads; ++i) {
        const Statistics * s  = ss  + i;
        const Statistics2* s2 = ss2 + i;

        double d  = StatisticsStdev(s);
        double d2 = sqrt(s2->diff_sq_sum / s2->n);

        double diff = d - d2;
        if (diff < 0) {
            diff = -diff;
        }

        if (diff > 1e-6) {
              /* RC(rcExe, rcTest, rcExecuting, rcTest, rcFailed); */
            rc = RC(rcExe, rcNumeral, rcComparing, rcData, rcInvalid);
            DISP_RC(rc, "While comparing calculated standard deviations");
        }

        if (s->n != s2->n) {
            rc = RC(rcExe, rcNumeral, rcComparing, rcData, rcInvalid);
            DISP_RC(rc, "While comparing read statistics counts");
        }

        diff = StatisticsAverage(s) - s2->average;
        if (diff < 0) {
            diff = -diff;
        }
        if (diff > 1e-10) {
              /* RC(rcExe, rcTest, rcExecuting, rcTest, rcFailed); */
            rc = RC(rcExe, rcNumeral, rcComparing, rcData, rcInvalid);
            DISP_RC(rc, "While comparing calculated average");
        }
    }

    return rc;
}

static rc_t SraStatsTotalPrintStatistics(
    const SraStatsTotal* self, const char* indent, bool test)
{
    rc_t rc = 0;

    assert(self && indent);

    OUTMSG(("%s<Statistics nreads=\"", indent));

    if (self->variable_nreads) {
        OUTMSG(("variable\"/>\n"));
    }
    else {
        OUTMSG(("%u\"", self->nreads));
        OUTMSG((" nspots=\"%lu\">\n", self->spot_count));
        StatisticsPrint(self->stats, self->nreads, indent);
        OUTMSG(("%s</Statistics>\n", indent));

        if (test) {
            Statistics2Print(self->stats2, self->nreads, indent,
                self->spot_count);
            rc = StatisticsDiff(self->stats, self->stats2, self->nreads);
        }
    }

    return rc;
}

typedef struct srastat_parms {
    const char* table_path;

    bool xml; /* output format (txt or xml) */
    bool printMeta;
    bool quick; /* quick mode: stats from meta */
    bool skip_members; /* not to print spot_group statistics */
    bool progress;     /* show progress */
    bool skip_alignment; /* not to print alignment info */
    bool print_arcinfo;
    bool statistics; /* calculate average and stdev */
    bool test; /* test stdev */

    const XMLLogger *logger;

    int64_t  start, stop;

    bool hasSPOT_GROUP;
    bool variableReadLength;

    SraStatsTotal total; /* is used in srastat_print */
} srastat_parms;
typedef struct SraStatsMeta {
    bool found;
    uint64_t BASE_COUNT;
    uint64_t BIO_BASE_COUNT;
    uint64_t CMP_BASE_COUNT; /* compressed base count when present */
    uint64_t spot_count;
    char* spot_group; /* optional */
    BAM_HEADER_RG BAM_HEADER;
} SraStatsMeta;
typedef struct MetaDataStats {
    bool found;
    SraStatsMeta table;
    uint32_t spotGroupN;
    SraStatsMeta *spotGroup;
} MetaDataStats;
typedef struct SraSizeStats { uint64_t size; } SraSizeStats;
typedef struct Formatter {
    char name[256];
    char vers[256];
} Formatter;
typedef struct Loader {
    char date[256];
    char name[256];
    char vers[256];
} Loader;
typedef struct SraMeta {
    uint32_t metaVersion;
    int32_t tblVersion;
    time_t loadTimestamp;
    Formatter formatter;
    Loader loader;
} SraMeta;
typedef struct ArcInfo {
    KTime_t timestamp;
    struct {
        const char* tag;
        uint64_t size;
        char md5[32 + 1];
    } i[2];
} ArcInfo;
typedef struct Quality {
    uint32_t value;
    uint64_t count;
} Quality;
typedef struct Count {
    EMetaState state;
    uint64_t value;
} Count;
typedef struct Counts {
    char* tableName;
    EMetaState tableState;
    EMetaState metaState;
    Count BASE_COUNT;
    Count SPOT_COUNT;
} Counts;
typedef rc_t (CC * RG_callback)(const BAM_HEADER_RG* rg, const void* data);
static
rc_t CC meta_RG_callback(const BAM_HEADER_RG* rg, const void* data)
{
    rc_t rc = 0;

    const MetaDataStats* meta_stats = data;

    uint32_t i = 0;
    bool found = false;

    assert(rg && meta_stats && rg->ID);

    for (i = 0; i < meta_stats->spotGroupN && rc == 0; ++i) {
        SraStatsMeta* ss = &meta_stats->spotGroup[i];
        const char* spot_group = ss->spot_group;

        assert(spot_group);
        if (strcmp(spot_group, rg->ID) == 0) {
            rc = BAM_HEADER_RG_copy(&ss->BAM_HEADER, rg);
            found = true;
            break;
        }
    }

    if (rc == 0 && !found) {
        /* There could be Read groups that are present in the BAM_HEADER 
        but missed in the csra. We was just ignore them. */
    }

    return rc;
}

static int64_t CC srastats_cmp(const void *item, const BSTNode *n) {
    const char *sg = item;
    const SraStats *ss = ( const SraStats* ) n;

    return strcmp(sg,ss->spot_group);
}

static
rc_t CC tree_RG_callback(const BAM_HEADER_RG* rg, const void* data)
{
    rc_t rc = 0;

    const BSTree* tr = data;
    SraStats* ss = NULL;

    assert(rg && tr && rg->ID);

    ss = (SraStats*) BSTreeFind(tr, rg->ID, srastats_cmp);
    if (ss == NULL) {
        /* There could be Read groups that are present in the BAM_HEADER 
        but missed in the csra. We was just ignore them. */
    }
    else {
        rc = BAM_HEADER_RG_copy(&ss->BAM_HEADER, rg);
    }

    return rc;
}

static int64_t CC QualityCmp(const void* s1, const void* s2, void *data) {
    const Quality* q1 = s1;
    const Quality* q2 = s2;
    assert(q1 && q2);
    return (int64_t)q1->value - (int64_t)q2->value;
}

static int64_t CC CountsCmp(const void* v1, const void* v2, void *data) {
    const Counts* e1 = v1;
    const Counts* e2 = v2;
    assert(e1 && e2 && e1->tableName && e2->tableName);
    return strcmp(e1->tableName, e2->tableName);
}

static rc_t QualityParse(Quality* self,
    const KMDataNode* node, const char* name)
{
    rc_t rc = 0;
    const char start[] = "PHRED_";
    size_t i = strlen(start);

    assert(self && name);

    if (strlen(name) <= strlen(start)) {
        rc = RC(rcExe, rcXmlDoc, rcParsing, rcName, rcInvalid);
        PLOGERR(klogInt, (klogErr, rc,
            "Bad node name: STATS/QUALITY/$(name)", "name=%s", name));
        return rc;
    }

    self->value = 0;
    for (; i < strlen(name); ++i) {
        if (name[i] < '0' || name[i] > '9') {
            rc_t rc = RC(rcExe, rcXmlDoc, rcParsing, rcName, rcInvalid);
            PLOGERR(klogInt, (klogErr, rc,
                "Bad node name: STATS/QUALITY/$(name)", "name=%s", name));
            return rc;
        }
        self->value = self->value * 10 + name[i] - '0';
    }

    rc = KMDataNodeReadAsU64(node, &self->count);
    if (rc != 0) {
        PLOGERR(klogInt, (klogErr, rc,
            "while reading the value of STATS/QUALITY/$(name)",
            "name=%s", name));
    }

    return rc;
}

static rc_t QualityStatsRead1(QualityStats* self,
    const KMDataNode* parent, const char* name)
{
    const KMDataNode* node = NULL;

    rc_t rc = KMDataNodeOpenNodeRead(parent, &node, "%s", name);
    DISP_RC2(rc, name, "while calling KMDataNodeOpenNodeRead");

    if (rc == 0) {
        size_t size = 64;
        assert(self);
        if (self->allocated == 0) {
            assert(self->QUALITY == NULL && self->used == 0);
            self->QUALITY = malloc(size * sizeof *self->QUALITY);
            if (self->QUALITY == NULL) {
                return
                    RC(rcExe, rcStorage, rcAllocating, rcMemory, rcExhausted);
            }
            self->allocated = size;
        }
        else if (self->used >= self->allocated) {
            Quality* tmp = NULL;
            size = self->allocated * 2;
            tmp = realloc(self->QUALITY, size * sizeof *self->QUALITY);
            if (tmp == NULL) {
                return
                    RC(rcExe, rcStorage, rcAllocating, rcMemory, rcExhausted);
            }
            self->QUALITY = tmp;
            self->allocated = size;
        }
    }

    if (rc == 0) {
        assert((self->used < self->allocated) && self->QUALITY);
        rc = QualityParse(&self->QUALITY[self->used], node, name);
        if (rc == 0)
        {   ++self->used; }
    }

    RELEASE(KMDataNode, node);

    return rc;
}

static rc_t QualityStatsRead(QualityStats* self, const KMetadata* meta) {
    rc_t rc = 0;
    const char name[] = "STATS/QUALITY";
    const KMDataNode* node = NULL;

    assert(self && meta);

    memset(self, 0, sizeof *self);

    rc = KMetadataOpenNodeRead(meta, &node, "%s", name);

    if (rc != 0) {
        if (GetRCState(rc) == rcNotFound) {
            DBGMSG(DBG_APP,DBG_COND_1, ("%s: not found\n", name));
            return 0;
        }
        DISP_RC2(rc, name, "while calling KMetadataOpenNodeRead");
    }

    if (rc == 0 && node) {
        KNamelist* names = NULL;
        rc = KMDataNodeListChild(node, &names);
        DISP_RC2(rc, name, "while calling KMDataNodeListChild");
        if (rc == 0) {
            uint32_t count = 0;
            rc = KNamelistCount(names, &count);
            DISP_RC2(rc, name, "while calling KNamelistCount");
            if (rc == 0) {
                uint32_t i = ~0;
                for (i = 0; i < count && rc == 0; ++i) {
                    const char* child = NULL;
                    rc = KNamelistGet(names, i, &child);
                    if (rc != 0) {
                       PLOGERR(klogInt, (klogInt, rc,
                            "while calling STATS/QUALITY::KNamelistGet($(idx))",
                            "idx=%i", i));
                    }
                    else
                    {   rc = QualityStatsRead1(self, node, child); }
                }
            }
        }
        RELEASE(KNamelist, names);
    }

    RELEASE(KMDataNode, node);

    return 0;
}

static
void QualityStatsSort(QualityStats* self)
{
    assert(self);
    ksort(self->QUALITY, self->used, sizeof *self->QUALITY, QualityCmp, NULL);
}

static
void TableCountsSort(TableCounts* self)
{
    assert(self);
    ksort(self->count, self->used, sizeof *self->count, CountsCmp, NULL);
}
static
rc_t QualityStatsPrint(const QualityStats* self, const char* indent)
{
    size_t i = ~0;
    const char tag[] = "QualityCount";
    assert(self && indent);

    if (self->allocated == 0)
    {   return 0; }

    OUTMSG(("%s<%s>\n", indent, tag));
    for (i = 0; i < self->used; ++i) {
        Quality* q = &self->QUALITY[i];
        OUTMSG(("  %s<Quality value=\"%lu\" count=\"%lu\"/>\n",
            indent, q->value, q->count));
    }
    OUTMSG(("%s</%s>\n", indent, tag));

    return 0;
}

static
void QualityStatsRelease(QualityStats* self)
{
    assert(self);
    free(self->QUALITY);
    memset(self, 0, sizeof *self);
}

static
rc_t CountRead(Count* self, const char* name, const KMDataNode* parent)
{
    rc_t rc = 0;

    const KMDataNode* node = NULL;

    assert(self && parent && name);

    memset(self, 0, sizeof *self);

    rc = KMDataNodeOpenNodeRead(parent, &node, "%s", name);
    if (rc != 0) {
        if (GetRCState(rc) == rcNotFound) {
            DBGMSG(DBG_APP,DBG_COND_1, ("%s: not found\n", name));
            rc = 0;
        }
        DISP_RC2(rc, name, "while calling KMetadataOpenNodeRead");
    }
    else {
        rc = KMDataNodeReadAsU64(node, &self->value);
        DISP_RC2(rc, name, "while calling KMDataNodeReadAsU64");
        if (rc == 0)
        {   self->state = eMSFound; }
    }

    RELEASE(KMDataNode, node);

    return rc;
}

static
rc_t TableCountsRead1(TableCounts* self,
    const VDatabase* db, const char* tableName)
{
    const VTable* tbl = NULL;
    const KMetadata* meta = NULL;
    const char name[] = "STATS/TABLE";
    const KMDataNode* node = NULL;
    rc_t rc = VDatabaseOpenTableRead(db, &tbl, "%s", tableName);
    DISP_RC2(rc, tableName, "while calling VDatabaseOpenTableRead");

    if (rc == 0) {
        size_t size = 8;
        assert(self);
        if (self->allocated == 0) {
            assert(self->count == NULL && self->used == 0);
            self->count = malloc(size * sizeof *self->count);
            if (self->count == NULL) {
                return
                    RC(rcExe, rcStorage, rcAllocating, rcMemory, rcExhausted);
            }
            self->allocated = size;
        }
        else if (self->used >= self->allocated) {
            Counts* tmp = NULL;
            size = self->allocated * 2;
            tmp = realloc(self->count, size * sizeof *self->count);
            if (tmp == NULL) {
                return
                    RC(rcExe, rcStorage, rcAllocating, rcMemory, rcExhausted);
            }
            self->count = tmp;
            self->allocated = size;
        }
    }
    if (rc == 0) {
        assert(self->used < self->allocated && self->count);
    }
    if (rc == 0) {
        rc = VTableOpenMetadataRead(tbl, &meta);
        DISP_RC2(rc, name, "while calling VTableOpenMetadataRead");
    }
    if (rc == 0) {
        rc = KMetadataOpenNodeRead(meta, &node, "%s", name);
        if (rc != 0) {
            if (GetRCState(rc) == rcNotFound) {
                DBGMSG(DBG_APP,DBG_COND_1, ("%s: not found\n", name));
                rc = 0;
            }
            DISP_RC2(rc, name, "while calling KMetadataOpenNodeRead");
        }
        else
        {   assert(node); }
    }

    if (rc == 0 && node != NULL) {
        Counts* c = NULL;
        assert((self->used < self->allocated) && (self->count != NULL));
        c = &self->count[self->used];
        memset(c, 0, sizeof *c);
        c->tableName = strdup(tableName);
        if (c->tableName == NULL)
        {   return RC(rcExe, rcStorage, rcAllocating, rcMemory, rcExhausted); }
        c->tableState = eMSFound;
        c->metaState = eMSFound;
        rc = CountRead(&c->BASE_COUNT, "BASE_COUNT", node);

        {
            rc_t rc2 = CountRead(&c->SPOT_COUNT, "SPOT_COUNT", node);
            if (rc2 != 0 && rc == 0)
            {   rc = rc2; }
        }

        if (rc == 0)
        {   ++self->used; }
    }

    RELEASE(KMDataNode, node);
    RELEASE(KMetadata, meta);
    RELEASE(VTable, tbl);

    return rc;
}

static
rc_t TableCountsRead(TableCounts* self, const VDatabase* db)
{
    rc_t rc = 0;
    KNamelist* names = NULL;

    assert(self);

    memset(self, 0, sizeof *self);

    if (db == NULL)
        return 0;

    rc = VDatabaseListTbl(db, &names);
    DISP_RC(rc, "while calling VDatabaseListTbl");
    if (rc == 0) {
        uint32_t count = 0;
        rc = KNamelistCount(names, &count);
        DISP_RC(rc, "while calling VDatabaseListTbl::KNamelistCount");
        if (rc == 0) {
            uint32_t i = ~0;
            for (i = 0; i < count && rc == 0; ++i) {
                const char* table = NULL;
                rc = KNamelistGet(names, i, &table);
                if (rc != 0) {
                   PLOGERR(klogInt, (klogInt, rc,
                        "while calling VDatabaseListTbl::KNamelistGet($(idx))",
                        "idx=%i", i));
                }
                else
                {   rc = TableCountsRead1(self, db, table); }
            }
        }
    }

    RELEASE(KNamelist, names);

    return rc;
}

static
rc_t CountPrint(const Count* self, const char* indent, const char* tag)
{
    assert(self && indent && tag);
    switch (self->state) {
        case eMSNotFound:
            OUTMSG(("  %s<%s state=\"not found\"/>\n", indent, tag));
            break;
        case eMSFound:
            OUTMSG(("  %s<%s count=\"%lu\"/>\n", indent, tag, self->value));
            break;
        default:
            assert(0);
            OUTMSG(("  %s<%s state=\"UNEXPECTED\"/>\n", indent, tag));
            break;
    }
    return 0;
}

static
rc_t TableCountsPrint(const TableCounts* self, const char* indent)
{
    rc_t rc = 0;
    const char tag[] = "Databases";

    assert(self && indent);

    if (self->allocated == 0)
    {   return 0; }

    OUTMSG(("%s<%s>\n", indent, tag));
    {
        size_t i = ~0;
        const char tag[] = "Database";
        OUTMSG(("  %s<%s>\n", indent, tag));
        for (i = 0; i < self->used; ++i) {
            const char tag[] = "Statistics";
            const Counts* p = &self->count[i];
            OUTMSG(("    %s<Table name=\"%s\">\n", indent, p->tableName));
            switch (p->metaState) {
            case eMSNotFound:
                OUTMSG(("      %s<%s source=\"meta\" state=\"not found\"/>\n",
                    indent, tag));
                break;
            case eMSFound: {
                char buf[512];
                OUTMSG(("      %s<%s source=\"meta\">\n", indent, tag));
                rc = string_printf(buf, sizeof buf, NULL, "      %s", indent);
                if (rc == 0) {
                    CountPrint(&p->SPOT_COUNT, buf, "Rows");
                    CountPrint(&p->BASE_COUNT, buf, "Elements");
                }
                OUTMSG(("      %s</%s>\n", indent, tag));
                break;
              }
            default:
                assert(0);
                OUTMSG(("      %s<%s source=\"meta\" state=\"UNEXPECTED\"/>\n",
                    indent, tag));
                break;
            }
            OUTMSG(("    %s</Table>\n", indent));
        }
        OUTMSG(("  %s</%s>\n", indent, tag));
    }
    OUTMSG(("%s</%s>\n", indent, tag));

    return rc;
}

static
void TableCountsRelease(TableCounts* self)
{
    size_t i = ~0;
    assert(self);
    for (i = 0; i < self->used; ++i) {
        assert(self->count);
        free(self->count[i].tableName);
        self->count[i].tableName = NULL;
    }
    free(self->count);
    memset(self, 0, sizeof *self);
}

static
rc_t parse_bam_header(const VDatabase* db,
    const RG_callback cb, const void* data)
{
    rc_t rc = 0;
    const char name[] = "BAM_HEADER";
    const KMetadata* meta = NULL;
    const KMDataNode* node = NULL;
    char* buffer = NULL;

    if (db == NULL) {
        return rc;
    }
    assert(cb);

    if (rc == 0) {
        rc = VDatabaseOpenMetadataRead(db, &meta);
        DISP_RC(rc, "while calling VDatabaseOpenMetadataRead");
    }

    if (rc == 0) {
        rc = KMetadataOpenNodeRead(meta, &node, "%s", name);
        if (rc != 0) {
            if (GetRCState(rc) == rcNotFound) {
                return 0;
            }
            DISP_RC2(rc, name, "while calling KMetadataOpenNodeRead");
        }
    }

    if (rc == 0) {
        size_t num_read = 0;
        size_t remaining = 0;
        rc = KMDataNodeRead(node, 0, NULL, 0, &num_read, &remaining);
        DISP_RC2(rc, name, "while calling KMDataNodeRead");
        assert(num_read == 0);
        if (rc == 0 && remaining > 0) {
            buffer = malloc(remaining + 1);
            if (buffer == NULL) {
                rc = RC(rcExe, rcStorage, rcAllocating, rcMemory, rcExhausted);
            }
            else {
                size_t size = 0;
                rc = KMDataNodeReadCString(node, buffer, remaining + 1, &size);
                DISP_RC2(rc, name, "while calling KMDataNodeReadCString");
                assert(size == remaining);
            }
        }
    }

    if (rc == 0 && buffer) {
        const char* token = strtok(buffer, "\n");
        while (token) {
            const char RG[] = "@RG\t";
            if (strncmp(token, RG, sizeof RG - 1) == 0) {
                const char ID[] = "\tID:";
                const char LB[] = "\tLB:";
                const char SM[] = "\tSM:";
                char* id_end = NULL;
                char* lb_end = NULL;
                char* sm_end = NULL;
                BAM_HEADER_RG rg;
                memset(&rg, 0, sizeof rg);
                rg.ID = strstr(token, ID);
                rg.LB = strstr(token, LB);
                rg.SM = strstr(token, "\tSM:");
                if (rg.ID) {
                    rg.ID += sizeof ID - 1;
                }
                if (rg.ID) {
                    id_end = strchr(rg.ID, '\t');
                }
                if (rg.LB) {
                    rg.LB += sizeof LB - 1;
                }
                if (rg.LB) {
                    lb_end = strchr(rg.LB, '\t');
                }
                if (rg.SM) {
                    rg.SM += sizeof SM - 1;
                }
                if (rg.SM) {
                    sm_end = strchr(rg.SM, '\t');
                }
                if (id_end) {
                    *id_end = '\0';
                }
                if (lb_end) {
                    *lb_end = '\0';
                }
                if (sm_end) {
                    *sm_end = '\0';
                }
                if (rg.ID && rg.LB && rg.SM) {
                    rc = cb(&rg, data);
                }
                if (rc) {
                    break;
                }
            }
            token = strtok(NULL, "\n");
        }
    }
    free(buffer);
    buffer = NULL;
    RELEASE(KMDataNode, node);
    RELEASE(KMetadata, meta);
    return rc;
}

static
void SraStatsMetaDestroy(SraStatsMeta* self)
{
    if (self == NULL)
    {   return; }
    BAM_HEADER_RG_free(&self->BAM_HEADER);
    free(self->spot_group);
    self->spot_group = NULL;
}

static
rc_t CC fileSizeVisitor(const KDirectory* dir,
    uint32_t type, const char* name, void* data)
{
    rc_t rc = 0;

    SraSizeStats* sizes = (SraSizeStats*) data;

    if (type & kptAlias)
    {   return rc; }

    assert(sizes);

    switch (type) {
        case kptFile: {
            uint64_t size = 0;
            rc = KDirectoryFileSize(dir, &size, "%s", name);
            DISP_RC2(rc, name, "while calling KDirectoryFileSize");
            if (rc == 0) {
                sizes->size += size;
                DBGMSG(DBG_APP, DBG_COND_1,
                    ("File '%s', size %lu\n", name, size));
            }
            break;
        }
        case kptDir: 
            DBGMSG(DBG_APP, DBG_COND_1, ("Dir '%s'\n", name));
            rc = KDirectoryVisit(dir, false, fileSizeVisitor, sizes, "%s", name);
            DISP_RC2(rc, name, "while calling KDirectoryVisit");
            break;
        default:
            rc = RC(rcExe, rcDirectory, rcVisiting, rcType, rcUnexpected);
            DISP_RC2(rc, name, "during KDirectoryVisit");
            break;
    }

    return rc;
}

static rc_t GetTableModDate(const VDBManager *mgr,
    KTime_t *mtime, const char *spec)
{
    VFSManager *vfs = NULL;
    VResolver  *resolver = NULL;
    VPath *accession = NULL;
    const VPath *tblpath = NULL;
    const KDBManager *kmgr = NULL;
    char aPath[4096] = "";
    const char *path = aPath;
    rc_t rc = VFSManagerMake(&vfs);
    DISP_RC(rc, "VFSManagerMake");
    assert(mtime);
    *mtime = 0;
    if (rc == 0) {
        rc = VFSManagerGetResolver(vfs, &resolver);
        DISP_RC(rc, "VFSManagerGetResolver");
    }
    if (rc == 0) {
        rc = VFSManagerMakePath(vfs, &accession, spec);
        DISP_RC(rc, "VFSManagerMakePath");
    }
    if (rc == 0) {
        assert(accession);
        if (VPathIsAccessionOrOID(accession)) {
            rc = VResolverLocal(resolver, accession, &tblpath);
            DISP_RC(rc, "VResolverLocal");
            if (rc == 0) {
                //size_t size;
                rc = VPathReadPath(tblpath, aPath, sizeof aPath, NULL);//& size)
                path = aPath;
            }
        }
        else {
            path = spec;
        }
    }
    if (rc == 0) {
        rc = VDBManagerGetKDBManagerRead(mgr, &kmgr);
        DISP_RC(rc, "VDBManagerGetKDBManagerRead");
    }
    if (rc == 0) {
        rc = KDBManagerGetTableModDate(kmgr, mtime, "%s", path);
    }
    RELEASE(KDBManager, kmgr);
    RELEASE(VPath, tblpath);
    RELEASE(VPath, accession);
    RELEASE(VResolver, resolver);
    RELEASE(VFSManager, vfs);
    return rc;
}

static rc_t get_arc_info(const char *path, ArcInfo *arc_info,
    const VDBManager *vmgr, const VTable *vtbl)
{
    rc_t rc = 0;
    memset(arc_info, 0, sizeof(*arc_info));

    if ((rc = GetTableModDate(vmgr, &arc_info->timestamp, path)) == 0 ) {
        uint32_t i;
        for(i = 0; i < sizeof(arc_info->i) / sizeof(arc_info->i[0]); i++) {
            const KFile* kfile;
            arc_info->i[i].tag = i == 0 ? "sra" : "lite.sra";
            if ((rc = VTableMakeSingleFileArchive(vtbl, &kfile, i == 1)) == 0) {
                MD5State md5;
                uint64_t pos = 0;
                uint8_t buffer[256 * 1024];
                size_t num_read = 0, x;

                MD5StateInit(&md5);
                do {
                    if( (rc = KFileRead(kfile, pos, buffer, sizeof(buffer), &num_read)) == 0 ) {
                        MD5StateAppend(&md5, buffer, num_read);
                        pos += num_read;
                    }
                    rc = Quitting();
                    if (rc != 0) {
                        LOGMSG(klogWarn, "Interrupted");
                    }
                } while(rc == 0 && num_read != 0);
                if (rc == 0 &&
                    (rc = KFileSize(kfile, &arc_info->i[i].size)) == 0)
                {
                    uint8_t digest[16];
                    MD5StateFinish(&md5, digest);
                    for(pos = 0, x = 0; rc == 0 && pos < sizeof(digest); pos++) {
                        rc = string_printf(&arc_info->i[i].md5[x], sizeof(arc_info->i[i].md5) - x, &num_read, "%02x", digest[pos]);
                        x += num_read;
                    }
                }
                KFileRelease(kfile);
            }
        }
    }
    return rc;
}

static rc_t get_size( SraSizeStats* sizes, const VTable *vtbl) {
    rc_t rc = 0;

    const KDatabase* kDb = NULL;
    const KTable* kTbl = NULL;
    const KDirectory* dir = NULL;

    assert(vtbl && sizes);
    rc = VTableOpenKTableRead(vtbl, &kTbl);
    DISP_RC(rc, "while calling VTableOpenKTableRead");

    if (rc == 0) {
        rc = KTableOpenParentRead(kTbl, &kDb);
        DISP_RC(rc, "while calling KTableOpenParentRead");
    }

    if (rc == 0 && kDb) {
        while (rc == 0) {
            const KDatabase* par = NULL;
            rc = KDatabaseOpenParentRead(kDb, &par);
            DISP_RC(rc, "while calling KDatabaseOpenParentRead");
            if (par == NULL)
            {   break; }
            else {
                RELEASE(KDatabase, kDb);
                kDb = par;
            }
        }
        if (rc == 0) {
            rc = KDatabaseOpenDirectoryRead(kDb, &dir);
            DISP_RC(rc, "while calling KDatabaseOpenDirectoryRead");
        }
    }

    if (rc == 0 && dir == NULL) {
        rc = KTableOpenDirectoryRead(kTbl, &dir);
        DISP_RC(rc, "while calling KTableOpenDirectoryRead");
    }

    memset(sizes, 0, sizeof *sizes);

    if (rc == 0) {
        rc = KDirectoryVisit(dir, false, fileSizeVisitor, sizes, NULL);
        DISP_RC(rc, "while calling KDirectoryVisit");
    }

    RELEASE(KDirectory, dir);
    RELEASE(KTable, kTbl);
    RELEASE(KDatabase, kDb);

    return rc;
}

static
rc_t readTxtAttr(const KMDataNode* self, const char* name, const char* attrName,
    char* buf, size_t buf_size)
{
    rc_t rc = 0;
    size_t num_read = 0;

    if (self == NULL) {
        rc = RC(rcExe, rcMetadata, rcReading, rcSelf, rcNull);
        return rc;
    }

    assert(self && name && attrName && buf && buf_size);

    rc = KMDataNodeReadAttr(self, attrName, buf, buf_size, &num_read);
    if (rc != 0) {
        PLOGERR(klogErr, (klogErr, rc, "Cannot read '$(name)@$(attr)'",
            "name=%s,attr=%s", name, attrName));
    }
    else { DBGMSG(DBG_APP, DBG_COND_1, ("%s@%s = %s\n", name, attrName, buf)); }

    return rc;
}

static
rc_t get_load_info(const KMetadata* meta, SraMeta* info)
{
    rc_t rc = 0;
    const KMDataNode* node = NULL;
    assert(meta && info);
    memset(info, 0, sizeof *info);
    info->metaVersion = 99;
    info->tblVersion = -1;

    if (rc == 0) {
        rc = KMetadataVersion(meta, &info->metaVersion);
        DISP_RC(rc, "While calling KMetadataVersion");
        if (rc == 0) {
            DBGMSG(DBG_APP, DBG_COND_1,
                ("KMetadataVersion=%d\n",info->metaVersion));
            switch (info->metaVersion) {
                case 1:
                    info->tblVersion = 0;
                    break;
                case 2: {
                    const char name[] = "SOFTWARE/loader";
                    rc = KMetadataOpenNodeRead(meta, &node, "%s", name);
                    if (rc != 0) {
                        if (GetRCState(rc) == rcNotFound) {
                            DBGMSG(DBG_APP,DBG_COND_1,("%s: not found\n",name));
                            rc = 0;
                        }
                        DISP_RC2(rc, name,
                            "while calling KMetadataOpenNodeRead");
                    }
                    else {
                        rc = readTxtAttr(node, name, "vers",
                            info->loader.vers, sizeof info->loader.vers);
                        if (rc == 0) {
                            if (strncmp("2.", info->loader.vers, 2) == 0)
                            {      info->tblVersion = 2; }
                            else { info->tblVersion = 1; }
                        }
                        else if (GetRCState(rc) == rcNotFound) {
                            DBGMSG(DBG_APP,DBG_COND_1,
                                ("%s/@%s: not found\n", name, "vers"));
                            rc = 0;
                        }
                        if (rc == 0) {
                            rc = readTxtAttr(node, name, "date",
                                info->loader.date, sizeof info->loader.date);
                            if (GetRCState(rc) == rcNotFound) {
                                DBGMSG(DBG_APP,DBG_COND_1,
                                    ("%s/@%s: not found\n", name, "date"));
                                rc = 0;
                            }
                        }
                        if (rc == 0) {
                            rc = readTxtAttr(node, name, "name",
                                info->loader.name, sizeof info->loader.name);
                            if (GetRCState(rc) == rcNotFound) {
                                DBGMSG(DBG_APP,DBG_COND_1,
                                    ("%s/@%s: not found\n", name, "name"));
                                rc = 0;
                            }
                        }
                    }
                    break;
                }
                default:
                    rc = RC(rcExe, rcMetadata, rcReading, rcData, rcUnexpected);
                    PLOGERR(klogErr, (klogErr, rc,
                        "Unexpected MetadataVersion: $(version)",
                        "version=%d", info->metaVersion));
                    break;
            }
        }
    }

    if (rc == 0) {
        const char name[] = "SOFTWARE/formatter";
        RELEASE(KMDataNode, node);
        rc = KMetadataOpenNodeRead(meta, &node, "%s", name);
        if (rc != 0) {
            if (GetRCState(rc) == rcNotFound ) {
                DBGMSG(DBG_APP,DBG_COND_1,("%s: not found\n",name));
                rc = 0;
            }
            DISP_RC2(rc, name, "while calling KMetadataOpenNodeRead");
        }
        else {
            if (rc == 0) {
                rc = readTxtAttr(node, name, "vers",
                    info->formatter.vers, sizeof info->formatter.vers);
                if (GetRCState(rc) == rcNotFound) {
                    DBGMSG(DBG_APP,DBG_COND_1,
                        ("%s/@%s: not found\n", name, "vers"));
                    rc = 0;
                }
            }
            if (rc == 0) {
                rc = readTxtAttr(node, name, "name",
                    info->formatter.name, sizeof info->formatter.name);
                if (GetRCState(rc) == rcNotFound) {
                    DBGMSG(DBG_APP,DBG_COND_1,
                        ("%s/@%s: not found\n", name, "name"));
                    rc = 0;
                }
            }
        }
    }

    if (rc == 0) {
        const char name[] = "LOAD/timestamp";
        RELEASE(KMDataNode, node);
        rc = KMetadataOpenNodeRead(meta, &node, "%s", name);
        if (rc != 0) {
            if (GetRCState(rc) == rcNotFound ) {
                DBGMSG(DBG_APP,DBG_COND_1,("%s: not found\n",name));
                rc = 0;
            }
            DISP_RC2(rc, name, "while calling KMetadataOpenNodeRead");
        }
        else {
            size_t num_read = 0;
            size_t remaining = 0;
            rc = KMDataNodeRead(node, 0,
                &info->loadTimestamp, sizeof info->loadTimestamp,
                &num_read, &remaining);
            if (rc == 0) {
                if (remaining || num_read != sizeof info->loadTimestamp) {
                    rc = RC(rcExe, rcMetadata, rcReading, rcData, rcIncorrect);
                }
            }
            else {
                if (GetRCState(rc) == rcNotFound) {
                    DBGMSG(DBG_APP, DBG_COND_1, ("%s: not found\n", name));
                    rc = 0;
                }
            }
            DISP_RC2(rc, name, "while calling KMetadataOpenNodeRead");
        }
    }

    RELEASE(KMDataNode, node);

    return rc;
}

static
rc_t readStatsMetaNode(const KMDataNode* parent, const char* parentName,
    const char* name, uint64_t* result, bool quick, bool optional)
{
    rc_t rc = 0;

    const KMDataNode* node = NULL;

    assert(parent && parentName && name && result);

    rc = KMDataNodeOpenNodeRead(parent, &node, "%s", name);
    if (rc != 0)
    {
        if (GetRCState(rc) == rcNotFound && optional)
        {
            *result = 0;
            rc = 0;
        }
        else if ( quick )
        {
            PLOGERR(klogInt, (klogInt, rc, "while opening $(parent)/$(child)",
                              "parent=%s,child=%s", parentName, name));
        }
    }
    else {
        rc = KMDataNodeReadAsU64(node, result);
        if (GetRCObject(rc) == rcTransfer && GetRCState(rc) == rcIncomplete) {
            *result = 0;
            rc = 0;
        }
        if ( rc != 0 && quick )
        {
            PLOGERR(klogInt, (klogInt, rc, "while reading $(parent)/$(child)",
                              "parent=%s,child=%s", parentName, name));
        }
    }
    
    RELEASE(KMDataNode, node);
    
    return rc;
}

static
rc_t readStatsMetaAttr(const KMDataNode* parent, const char* parentName,
    const char* name, char ** result, bool quick, bool optional)
{
    rc_t rc = 0;
    char temp[4096];
    size_t actsize;

    assert(parent && parentName && name && result);

    rc = KMDataNodeReadAttr(parent, name, temp, sizeof(temp), &actsize);
    if (GetRCState(rc) == rcInsufficient)
    {
        *result = malloc(actsize + 1);
        if (*result)
            rc = KMDataNodeReadAttr(parent, name, *result, actsize, &actsize);
    }
    else if (rc == 0)
    {
        *result = strdup(temp);
    }
    if (rc == 0 && *result == NULL)
    {
        rc = RC(rcExe, rcStorage, rcAllocating, rcMemory, rcExhausted);
    }
    else if (rc != 0)
    {
        if (GetRCState(rc) == rcNotFound && optional)
        {
            *result = 0;
            rc = 0;
        }
        else
        {
            PLOGERR(klogInt, (klogInt, rc, "while opening $(parent)[$(child)]",
                "parent=%s,child=%s", parentName, name));
        }
    }

    return rc;
}

static
rc_t readStatsMetaNodes(const KMDataNode* parent, const char* name,
                        SraStatsMeta* stats, bool quick)
{
    rc_t rc = 0;
    const char *const parentName = name ? name : "STATS/TABLE";

    assert(parent && stats);

    if (name) {
        char *tempname;

        rc = readStatsMetaAttr(parent, parentName, "name", &tempname, quick, true);
        if (rc == 0) {
            if (tempname)
                stats->spot_group = tempname;
            else {
                stats->spot_group = strdup(name);
                if (stats->spot_group == NULL)
                {   rc = RC(rcExe, rcStorage, rcAllocating, rcMemory, rcExhausted); }
            }
        }
    }

    if (rc == 0) {
        rc = readStatsMetaNode(parent,
            parentName, "BASE_COUNT", &stats->BASE_COUNT, quick, false);
    }
    if (rc == 0) {
        rc = readStatsMetaNode(parent,
            parentName, "BIO_BASE_COUNT", &stats->BIO_BASE_COUNT, quick, false);
    }
    if (rc == 0) {
        rc = readStatsMetaNode(parent,
            parentName, "SPOT_COUNT", &stats->spot_count, quick, false);
    }
    if (rc == 0) {
        rc = readStatsMetaNode(parent,
            parentName, "CMP_BASE_COUNT", &stats->CMP_BASE_COUNT, quick, true);
    }

    if (rc == 0)
    {   stats->found = true; }
    else { SraStatsMetaDestroy(stats); }

    return rc;
}

static
rc_t get_stats_meta(const KMetadata* meta,
    MetaDataStats* stats, bool quick)
{
    rc_t rc = 0;
    assert(meta && stats);
    memset(stats, 0, sizeof *stats);

    if (rc == 0) {
        const char name[] = "STATS/TABLE";
        const KMDataNode* node = NULL;
        rc = KMetadataOpenNodeRead(meta, &node, "%s", name);
        if (rc != 0) {
            if (GetRCState(rc) == rcNotFound) {
                DBGMSG(DBG_APP,DBG_COND_1, ("%s: not found\n", name));
                rc = 0;
            }
            DISP_RC2(rc, name, "while calling KMetadataOpenNodeRead");
        }
        if (rc == 0 && node)
        {   rc = readStatsMetaNodes(node, NULL, &stats->table, quick); }
        RELEASE(KMDataNode, node);
    }

    if (rc == 0) {
        const char name[] = "STATS/SPOT_GROUP";
        const KMDataNode* parent = NULL;
        rc = KMetadataOpenNodeRead(meta, &parent, "%s", name);
        if (rc != 0) {
            if (GetRCState(rc) == rcNotFound) {
                DBGMSG(DBG_APP,DBG_COND_1, ("%s: not found\n", name));
                rc = 0;
            }
            DISP_RC2(rc, name, "while calling KMetadataOpenNodeRead");
        }

        if (rc == 0 && parent) {
            uint32_t count = 0, i = 0;
            KNamelist* names = NULL;
            rc = KMDataNodeListChild(parent, &names);
            DISP_RC2(rc, name, "while calling KMDataNodeListChild");
            if (rc == 0) {
                rc = KNamelistCount(names, &count);
                DISP_RC2(rc, name, "while calling KNamelistCount");
                if (rc == 0) {
                    stats->spotGroupN = count;
                    stats->spotGroup = calloc(count, sizeof *stats->spotGroup);
                    if (stats->spotGroup == NULL) {
                        rc = RC(rcExe,
                            rcStorage, rcAllocating, rcMemory, rcExhausted);
                    }
                }
            }

            for (i = 0; i < count && rc == 0; ++i) {
                const KMDataNode* node = NULL;
                const char* child = NULL;
                rc = KNamelistGet(names, i, &child);
                if (rc != 0) {
                    PLOGERR(klogInt, (klogInt, rc,
                        "while calling STATS/SPOT_GROUP::KNamelistGet($(idx))",
                        "idx=%i", i));
                }
                else {
                    rc = KMDataNodeOpenNodeRead(parent, &node, "%s", child);
                    DISP_RC2(rc, child, "while calling KMDataNodeOpenNodeRead");
                }
                if (rc == 0) {
                    rc = readStatsMetaNodes
                        (node, child, &stats->spotGroup[i], quick);
                }
                RELEASE(KMDataNode, node);
            }
            RELEASE(KNamelist, names);
        }
        RELEASE(KMDataNode, parent);
    }

    if (rc == 0) {
        uint32_t i = 0;
        bool found = stats->table.found;
        for (i = 0; i < stats->spotGroupN && found; ++i)
        {   found = stats->spotGroup[i].found; }
        stats->found = found;
    }

    return rc;
}

static bool needEscaping ( const char * c ) {
    return string_chr ( c, string_measure ( c, NULL), '"' ) != NULL
        || string_chr ( c, string_measure ( c, NULL), '\'' ) != NULL
        || string_chr ( c, string_measure ( c, NULL), '&' ) != NULL
        || string_chr ( c, string_measure ( c, NULL), '<' ) != NULL
        || string_chr ( c, string_measure ( c, NULL), '>' ) != NULL;
}

static rc_t printXmlEscaped ( const char * c ) {
    rc_t rc = 0;
    rc_t r2 = 0;
    while ( * c ) {
        switch  ( * c ) {
            case '"':
                r2 = OUTMSG ( ( "&quot;" ) );
                break;
            case '\'':
                r2 = OUTMSG ( ( "&apos;" ) );
                break;
            case '&':
                r2 = OUTMSG ( ( "&amp;" ) );
                break;
            case '<':
                r2 = OUTMSG ( ( "&lt;" ) );
                break;
            case '>':
                r2 = OUTMSG ( ( "&gt;" ) );
                break;
            default:
                r2 = OUTMSG ( ( "%c", *c ) );
                break;
        }
        if ( rc == 0 )
            rc = r2;
        ++ c;;
    }
    return rc;
}

static
void srastatmeta_print(const MetaDataStats* meta_stats, srastat_parms *pb)
{
    uint32_t i = 0;
    assert(pb && meta_stats);

    if (meta_stats->spotGroupN) {
        for (i = 0; i < meta_stats->spotGroupN; ++i) {
            const SraStatsMeta* ss = &meta_stats->spotGroup[i];
            if (!pb->skip_members) {
                const char* spot_group = "";
                if (strcmp("default", ss->spot_group) != 0)
                {   spot_group = ss->spot_group; }
                if ((spot_group == NULL || spot_group[0] == '\0')
                    && meta_stats->spotGroupN > 1)
                {
                    /* skip an empty "extra" 'default' spot_group */
                    if (ss->BASE_COUNT == 0     && ss->BIO_BASE_COUNT == 0 &&
                        ss->CMP_BASE_COUNT == 0 && ss->spot_count == 0)
                    {   continue; }
                }
                if (pb->xml) {
                    if (pb->hasSPOT_GROUP) {
                       if (needEscaping(ss->spot_group)) {
                           OUTMSG(("  <Member member_name=\""));
                           printXmlEscaped(                 ss->spot_group);
                           OUTMSG((                                      "\""));
                       }
                       else
                            OUTMSG(("  <Member member_name=\"%s\"",
                                    ss->spot_group));
                       OUTMSG((" spot_count=\"%ld\" base_count=\"%ld\"",
                            ss->spot_count, ss->BASE_COUNT));
                       OUTMSG((" base_count_bio=\"%ld\"", ss->BIO_BASE_COUNT));
                       if (ss->CMP_BASE_COUNT > 0) {
                           OUTMSG((" cmp_base_count=\"%ld\"",
                               ss->CMP_BASE_COUNT));
                       }
                       BAM_HEADER_RG_print_xml(&ss->BAM_HEADER);
                       OUTMSG(("/>\n"));
                    }
                }
                else {
                    OUTMSG(("%s|%s|%ld:%ld:%ld|:|:|:\n",
                        pb->table_path, spot_group, ss->spot_count,
                        ss->BASE_COUNT, ss->BIO_BASE_COUNT));
                }
            }
            pb->total.spot_count += ss->spot_count;
            pb->total.BASE_COUNT += ss->BASE_COUNT;
            pb->total.BIO_BASE_COUNT += ss->BIO_BASE_COUNT;
            pb->total.total_cmp_len += ss->CMP_BASE_COUNT;
        }
    }
    else {
        if (!pb->xml && !(pb->quick && pb->skip_members)) {
                const char* spot_group = "";
                OUTMSG(("%s|%s|%ld:%ld:%ld|:|:|:\n",
                        pb->table_path, spot_group, meta_stats->table.spot_count,
                        meta_stats->table.BASE_COUNT, meta_stats->table.BIO_BASE_COUNT));
        }
        pb->total.spot_count = meta_stats->table.spot_count;
        pb->total.BASE_COUNT = meta_stats->table.BASE_COUNT;
        pb->total.BIO_BASE_COUNT = meta_stats->table.BIO_BASE_COUNT;
        pb->total.total_cmp_len = meta_stats->table.CMP_BASE_COUNT;
    }
}

static
void CC srastat_print( BSTNode* n, void* data )
{
    srastat_parms *pb = (srastat_parms*) data;
    const SraStats *ss = (const SraStats*) n;
    assert(pb && ss);
    if (!pb->skip_members) {
        if (pb->xml) {
            if (pb->hasSPOT_GROUP) {
                OUTMSG(("  <Member member_name=\"%s\"", ss->spot_group));
                OUTMSG((" spot_count=\"%ld\" base_count=\"%ld\"", ss->spot_count, ss->total_len));
                OUTMSG((" base_count_bio=\"%ld\"", ss->bio_len));
                OUTMSG((" spot_count_mates=\"%ld\" base_count_bio_mates=\"%ld\"", ss->spot_count_mates, ss->bio_len_mates));
                OUTMSG((" spot_count_bad=\"%ld\" base_count_bio_bad=\"%ld\"", ss->bad_spot_count, ss->bad_bio_len));
                OUTMSG((" spot_count_filtered=\"%ld\" base_count_bio_filtered=\"%ld\"",
                    ss->filtered_spot_count, ss->filtered_bio_len));
                if (ss->total_cmp_len > 0)
                {   OUTMSG((" cmp_base_count=\"%ld\"", ss->total_cmp_len)); }
                BAM_HEADER_RG_print_xml(&ss->BAM_HEADER);
                OUTMSG(("/>\n"));
            }
        }
        else {
            OUTMSG(("%s|%s|%ld:%ld:%ld|%ld:%ld|%ld:%ld|%ld:%ld\n",
                pb->table_path,ss->spot_group,ss->spot_count,ss->total_len,ss->bio_len,ss->spot_count_mates,ss->bio_len_mates,
                ss->bad_spot_count,ss->bad_bio_len,ss->filtered_spot_count,ss->filtered_bio_len));
        }
    }
    pb->total.spot_count += ss->spot_count;
    pb->total.spot_count_mates += ss->spot_count_mates;
    pb->total.BIO_BASE_COUNT += ss->bio_len;
    pb->total.bio_len_mates += ss->bio_len_mates;
    pb->total.BASE_COUNT += ss->total_len;
    pb->total.bad_spot_count += ss->bad_spot_count;
    pb->total.bad_bio_len += ss->bad_bio_len;
    pb->total.filtered_spot_count += ss->filtered_spot_count;
    pb->total.filtered_bio_len += ss->filtered_bio_len;
    pb->total.total_cmp_len += ss->total_cmp_len;
}

static
rc_t process_align_info(const char* indent, const Ctx* ctx)
{
    rc_t rc = 0;
    uint32_t count = 0;
    uint32_t i = 0;
    const VDBDependencies* dep = NULL;

    assert(indent && ctx);

    if (ctx->db == NULL) {
        return rc;
    }

    rc = VDatabaseListDependencies(ctx->db, &dep, false);
    DISP_RC2(rc, ctx->pb->table_path,
        "while calling VDatabaseListDependencies");

    rc = VDBDependenciesCount(dep, &count);
    if (rc) {
        DISP_RC(rc, "while calling VDBDependenciesCount");
        return rc;
    }


    OUTMSG(("%s<AlignInfo>\n", indent));

    for (i = 0; i < count && rc == 0; ++i) {
        bool circular = false;
        const char* name = NULL;
        const char* path = NULL;
        bool local = false;
        const char* seqId = NULL;

        rc = VDBDependenciesCircular(dep, &circular, i);
        if (rc != 0) {
            DISP_RC(rc, "while calling VDBDependenciesCircular");
            break;
        }
        rc = VDBDependenciesName(dep, &name, i);
        if (rc != 0) {
            DISP_RC(rc, "while calling VDBDependenciesName");
            break;
        }
        rc = VDBDependenciesPath(dep, &path, i);
        if (rc != 0) {
            DISP_RC(rc, "while calling VDBDependenciesPath");
            break;
        }
        rc = VDBDependenciesLocal(dep, &local, i);
        if (rc != 0) {
            DISP_RC(rc, "while calling VDBDependenciesLocal");
            break;
        }
        rc = VDBDependenciesSeqId(dep, &seqId, i);
        if (rc != 0) {
            DISP_RC(rc, "while calling VDBDependenciesSeqId");
            break;
        }

        OUTMSG((
            "%s  <Ref seqId=\"%s\" name=\"%s\" circular=\"%s\" local=\"%s\"",
            indent, seqId, name, (circular ? "true" : "false"),
            (local ? "local" : "remote")));
        if (path && path[0]) {
            OUTMSG((" path=\"%s\"", path));
        }
        OUTMSG(("/>\n"));
    }

    OUTMSG(("%s</AlignInfo>\n", indent));

    RELEASE(VDBDependencies, dep);

    return rc;
}

/******************************************************************************/

static
void printChangeValue ( const char * value,
                        size_t size )
{
    assert ( value );

    switch ( size ) {
        case 1:
            OUTMSG ( ( "%hu", ( ( const uint8_t * ) value ) [ 0 ] ) );
            break;
        case 2:
            OUTMSG ( ( "%u", ( ( const uint16_t * ) value ) [ 0 ] ) );
            break;
        case 4:
            OUTMSG ( ( "%u", ( ( const uint32_t * ) value ) [ 0 ] ) );
            break;
        case 8:
            OUTMSG ( ( "%lu", ( ( const uint64_t * ) value ) [ 0 ] ) );
            break;
        default: {
            size_t i = 0;
            for ( i = 0; i < size; ++ i ) {
                char c = value [ i ];
                if ( isprint ( c ) )
                    OUTMSG ( ( "%c", c ) );
                else
                    OUTMSG ( ( "\\x%02X", ( ( const uint8_t* ) value ) [ i ] ));
            }
            break;
        }
    }
}

static
rc_t KMDataNodePrintAttr ( const KMDataNode * self,
                           const KNamelist * attrs,
                           uint32_t idx )
{
    rc_t rc = 0;

    const char * attr = NULL;
    char value [ 512 ] = "";
    size_t size = 0;

    rc = KNamelistGet ( attrs, idx, & attr );

    if ( rc == 0 )
        rc = KMDataNodeReadAttr ( self, attr, value, sizeof value, & size );

    if ( rc == 0 )
        rc = OUTMSG ( ( " %s=\"%s\"", attr, value ) );

    if ( rc != 0 )
        OUTMSG ( ( " CANNOT_READ_ATTRIBULE=\"%R\"", rc ) );

    return rc;
}

static
rc_t KMDataNodePrintChange ( const KMDataNode * self,
                            const char * name,
                            const char * indent )
{
    rc_t rc = 0;

    const KMDataNode * node = NULL;

    rc = KMDataNodeOpenNodeRead ( self, & node, name );
    DISP_RC2 ( rc, name,
        "while calling KMDataNodeOpenNodeRead" );

    if ( rc == 0 ) {
        const char tag [] = "Change";
        char value [] = "sra-stat: ERROR WHILE READING CHANGES CHILD VALUE";
        size_t size = 0;

        KNamelist * names = NULL;
        uint32_t count = 0;

        KMDataNodeRead ( node, 0, value, sizeof value, & size, NULL );
        if ( size == 0 )
            size = sizeof value;

        rc = KMDataNodeListAttr ( node, & names );
        DISP_RC2 ( rc, name,
            "while calling KMDataNodeListAttr" );

        if ( rc == 0 )
            rc = KNamelistCount ( names, & count );

        if ( rc == 0 ) {
            uint32_t i = 0;

            OUTMSG ( ( "  %s" "<%s", indent, tag ) );
            for ( i = 0; i < count; ++i )
                KMDataNodePrintAttr ( node, names, i );
            OUTMSG ( ( ">" ) );

            printChangeValue ( value, size );

            OUTMSG ( ( "</%s>\n", tag ) );
        }

        RELEASE ( KNamelist, names );
    }

    RELEASE ( KMDataNode, node );

    return rc;
}

static rc_t CtxPrintCHANGES ( const Ctx * self, const char * indent ) {
    rc_t rc = 0;

    const KMetadata * meta = NULL;
    const KMDataNode * parent = NULL;
    bool toReleaseMeta = false;

    const char meta_tag [] = "CHANGES";
    const char tag [] = "Changes";

    assert ( self && indent );

    meta = self -> meta;
    if ( meta == NULL ) {
        rc = VDatabaseOpenMetadataRead ( self -> db, & meta );
        if ( rc != 0 )
            return rc;
        toReleaseMeta = true;
    }

    KMetadataOpenNodeRead ( meta, & parent, meta_tag );

    if ( parent != NULL ) {
        KNamelist * names = NULL;
        rc = KMDataNodeListChild ( parent, & names );
        DISP_RC2 ( rc, meta_tag, "while calling KMDataNodeListChild" );

        OUTMSG ( ( "%s" "<%s>"  "\n", indent, tag ) );

        if ( rc == 0 ) {
            uint32_t count = 0;
            rc = KNamelistCount ( names, & count );
            DISP_RC2 ( rc, meta_tag, "while calling KNamelistCount" );

            if ( rc == 0 ) {
                uint32_t i = 0;
                for ( i = 0; i < count && rc == 0; ++i ) {
                    const char * child = NULL;
                    rc = KNamelistGet ( names, i, & child );
                    if ( rc != 0 )
                       PLOGERR ( klogInt, ( klogInt, rc,
                            "while calling $(n)::KNamelistGet($(idx))",
                            "n=%s,idx=%i", meta_tag, i ) );
                    else
                        rc = KMDataNodePrintChange ( parent, child, indent );
                }
            }
        }

        OUTMSG ( ( "%s" "</%s>" "\n", indent, tag ) );

        RELEASE ( KNamelist, names );
    }

    if ( toReleaseMeta )
        RELEASE ( KMetadata, meta );

    RELEASE ( KMDataNode, parent );

    return rc;
}

static
rc_t print_results(const Ctx* ctx)
{
    rc_t rc = 0;
    rc_t rc2 = 0;
    bool mismatch = false;

    assert(ctx && ctx->pb
        && ctx->tr && ctx->sizes && ctx->info && ctx->meta_stats && ctx->total);

    if (ctx->pb->quick) {
        if ( ! ctx->meta_stats -> found )
            LOGMSG(klogWarn, "Statistics metadata not found");
        else
        {
            ctx->pb->hasSPOT_GROUP = ctx->meta_stats->spotGroupN > 1 ||
                (ctx->meta_stats->spotGroupN == 1
                 && strcmp("default", ctx->meta_stats->spotGroup[0].spot_group) != 0);
        }
    }

    if (ctx->meta_stats->found && ! ctx->pb->quick) {
/*      bool mismatch = false; */
        SraStats* ss = (SraStats*)BSTreeFind(ctx->tr, "", srastats_cmp);
        const SraStatsMeta* m = &ctx->meta_stats->table;
        if (ctx->total->BASE_COUNT != m->BASE_COUNT)
        { mismatch = true; }
        if (ctx->total->BIO_BASE_COUNT != m->BIO_BASE_COUNT)
        { mismatch = true; }
        if (ctx->total->spot_count != m->spot_count)
        { mismatch = true; }
        if (ctx->total->total_cmp_len != m->CMP_BASE_COUNT)
        { mismatch = true; }
        if (ss != NULL) {
            const SraStatsMeta* m = &ctx->meta_stats->table;
            uint32_t i = 0;
            for (i = 0; i < ctx->meta_stats->spotGroupN && !mismatch; ++i) {
                const char* spot_group = "";
                m = &ctx->meta_stats->spotGroup[i];
                assert(m);
                if (strcmp("default", m->spot_group) != 0)
                {   spot_group = m->spot_group; }
                ss = (SraStats*)BSTreeFind(ctx->tr, spot_group, srastats_cmp);
                if (ss == NULL) {
                    mismatch = true;
                    break;
                }
                if (ss->total_len != m->BASE_COUNT
                    || ss->bio_len != m->BIO_BASE_COUNT
                    || ss->spot_count != m->spot_count
                    || ss->total_cmp_len != m->CMP_BASE_COUNT)
                {
                    mismatch = true;
                    break;
                }
            }
        }
    }

    if (ctx->pb->xml) {
        OUTMSG(("<Run accession=\"%s\"", ctx->pb->table_path));
        if (!ctx->pb->quick || ! ctx->meta_stats->found) {
            OUTMSG((" read_length=\"%s\"",
                ctx->pb->variableReadLength ? "variable" : "fixed"));
        }
        if (ctx->pb->quick) {
            OUTMSG((" spot_count=\"%ld\" base_count=\"%ld\"",
                ctx->meta_stats->table.spot_count, ctx->meta_stats->table.BASE_COUNT));
            OUTMSG((" base_count_bio=\"%ld\"",
                ctx->meta_stats->table.BIO_BASE_COUNT));
            if (ctx->meta_stats->table.CMP_BASE_COUNT > 0) {
                OUTMSG((" cmp_base_count=\"%ld\"",
                    ctx->meta_stats->table.CMP_BASE_COUNT));
            }
        }
        else {
            OUTMSG((" spot_count=\"%ld\" base_count=\"%ld\"",
                ctx->total->spot_count, ctx->total->BASE_COUNT));
            OUTMSG((" base_count_bio=\"%ld\"", ctx->total->BIO_BASE_COUNT));
            OUTMSG((" spot_count_mates=\"%ld\" base_count_bio_mates=\"%ld\"",
                ctx->total->spot_count_mates, ctx->total->bio_len_mates));
            OUTMSG((" spot_count_bad=\"%ld\" base_count_bio_bad=\"%ld\"",
                ctx->total->bad_spot_count, ctx->total->bad_bio_len));
            OUTMSG((
                " spot_count_filtered=\"%ld\" base_count_bio_filtered=\"%ld\"",
                ctx->total->filtered_spot_count, ctx->total->filtered_bio_len));
            if (ctx->total->total_cmp_len > 0) {
                OUTMSG((" cmp_base_count=\"%ld\"", ctx->total->total_cmp_len));
            }
        }
        OUTMSG((">\n"));
    }
    else if (ctx->pb->skip_members) {
        if (ctx->pb->quick) {
            OUTMSG(("%s||%ld:%ld:%ld|:|:|:\n",
                ctx->pb->table_path, ctx->meta_stats->table.spot_count,
                ctx->meta_stats->table.BASE_COUNT, ctx->meta_stats->table.BIO_BASE_COUNT));
        }
        else {
            OUTMSG(("%s||%ld:%ld:%ld|%ld:%ld|%ld:%ld|%ld:%ld\n",
                ctx->pb->table_path,
                ctx->total->spot_count, ctx->total->BASE_COUNT,
                ctx->total->BIO_BASE_COUNT,
                ctx->total->spot_count_mates, ctx->total->bio_len_mates,
                ctx->total->bad_spot_count, ctx->total->bad_bio_len,
                ctx->total->filtered_spot_count, ctx->total->filtered_bio_len));
        }
    }

    if (ctx->pb->quick && ctx->meta_stats->found) {
        memset(&ctx->pb->total, 0, sizeof ctx->pb->total);
        rc = parse_bam_header(ctx->db, meta_RG_callback, ctx->meta_stats);
        srastatmeta_print(ctx->meta_stats, ctx->pb);
        if (ctx->pb->total.spot_count != ctx->meta_stats->table.spot_count ||
            ctx->pb->total.BIO_BASE_COUNT != ctx->meta_stats->table.BIO_BASE_COUNT ||
            ctx->pb->total.BASE_COUNT != ctx->meta_stats->table.BASE_COUNT ||
            ctx->pb->total.total_cmp_len != ctx->meta_stats->table.CMP_BASE_COUNT)
        {
            rc = RC(rcExe, rcData, rcValidating, rcData, rcUnequal);
        }
        assert(rc == 0);
    }
    else {
        memset(&ctx->pb->total, 0, sizeof ctx->pb->total);
        rc = parse_bam_header(ctx->db, tree_RG_callback, ctx->tr);
        BSTreeForEach(ctx->tr, false, srastat_print, ctx->pb);
        if (ctx->meta_stats->found) {
            const SraStatsMeta* m = &ctx->meta_stats->table;
            if (ctx->pb->total.BASE_COUNT != m->BASE_COUNT
                || ctx->pb->total.BIO_BASE_COUNT != m->BIO_BASE_COUNT
                || ctx->pb->total.spot_count != m->spot_count)
            {
                mismatch = true;
            }
            if (ctx->pb->total.total_cmp_len != m->CMP_BASE_COUNT)
            {   mismatch = true; }
        }
        if (ctx->pb->total.spot_count != ctx->total->spot_count ||
            ctx->pb->total.spot_count_mates != ctx->total->spot_count_mates ||
            ctx->pb->total.BIO_BASE_COUNT != ctx->total->BIO_BASE_COUNT ||
            ctx->pb->total.bio_len_mates != ctx->total->bio_len_mates ||
            ctx->pb->total.BASE_COUNT != ctx->total->BASE_COUNT ||
            ctx->pb->total.bad_spot_count != ctx->total->bad_spot_count ||
            ctx->pb->total.bad_bio_len != ctx->total->bad_bio_len ||
            ctx->pb->total.filtered_spot_count
                != ctx->total->filtered_spot_count ||
            ctx->pb->total.filtered_bio_len != ctx->total->filtered_bio_len ||
            ctx->pb->total.total_cmp_len != ctx->total->total_cmp_len)
        {
            rc = RC(rcExe, rcData, rcValidating, rcData, rcUnequal);
        }
        assert(rc == 0);
    }

    if (ctx->pb->xml) {
        if (ctx->sizes) {
            OUTMSG(("  <Size value=\"%lu\" units=\"bytes\"/>\n",
                ctx->sizes->size));
        }
        if (ctx->pb->printMeta && ctx->info->tblVersion >= 0) {
            OUTMSG(("  <Table vers=\"%d\">\n    <Meta vers=\"%d\">\n",
                ctx->info->tblVersion, ctx->info->metaVersion));
            if (ctx->info->formatter.name[0] || ctx->info->formatter.vers[0] ||
                ctx->info->loader.date[0] || ctx->info->loader.name[0] ||
                ctx->info->loader.vers[0])
            {
                OUTMSG(("      <SOFTWARE>\n"));
                if (ctx->info->formatter.name[0] ||
                    ctx->info->formatter.vers[0])
                {
                    OUTMSG(("        <formatter"));
                    if (ctx->info->formatter.name[0])
                    {   OUTMSG((" name=\"%s\"", ctx->info->formatter.name)); }
                    if (ctx->info->formatter.vers[0])
                    {   OUTMSG((" vers=\"%s\"", ctx->info->formatter.vers)); }
                    OUTMSG(("/>\n"));
                }
                if (ctx->info->loader.date[0] || ctx->info->loader.name[0] ||
                    ctx->info->loader.vers[0])
                {
                    OUTMSG(("        <loader"));
                    if (ctx->info->loader.date[0])
                    {   OUTMSG((" date=\"%s\"", ctx->info->loader.date)); }
                    if (ctx->info->loader.name[0])
                    {   OUTMSG((" name=\"%s\"", ctx->info->loader.name)); }
                    if (ctx->info->loader.vers[0])
                    {   OUTMSG((" vers=\"%s\"", ctx->info->loader.vers)); }
                    OUTMSG(("/>\n"));
                }
                OUTMSG(("      </SOFTWARE>\n"));
            }
            if (ctx->info->loadTimestamp) {
                char       buf[80];
                struct tm* ts = localtime(&ctx->info->loadTimestamp);
                strftime(buf, sizeof(buf), "%a %Y-%m-%d %H:%M:%S %Z", ts);
                OUTMSG(("      <LOAD timestamp=\"%lX\">%s</LOAD>\n",
                    ctx->info->loadTimestamp, buf));
            }
            OUTMSG(("    </Meta>\n  </Table>\n"));
        }
        if (rc == 0 && !ctx->pb->quick) {
            rc2 = BasesPrint(&ctx->total->bases_count,
                ctx->total->BASE_COUNT, "  ");
        }
        if (rc == 0 && !ctx->pb->skip_alignment) {
            rc = process_align_info("  ", ctx);
        }
        if (rc == 0 && ctx->pb->statistics) {
            rc = SraStatsTotalPrintStatistics(ctx->total, "  ", ctx->pb->test);
        }
        if (rc == 0 && ctx->pb->print_arcinfo) {
            const ArcInfo* a = ctx->arc_info;
            uint32_t i;
            char b[1024];
            time_t ts = a->timestamp;
            struct tm* tm = localtime(&ts);

            if( tm == NULL ) {
                rc = RC(rcExe, rcData, rcReading, rcParam, rcInvalid);
            }
            else {
                size_t k = strftime(b, sizeof(b), "%Y-%m-%dT%H:%M:%S", tm);
                OUTMSG(("  <Archive timestamp=\"%.*s\"", ( int ) k, b));
                for(i = 0; i < sizeof(a->i) / sizeof(a->i[0]); i++) {
                    OUTMSG((" size.%s=\"%lu\" md5.%s=\"%s\"",
                        a->i[i].tag, a->i[i].size, a->i[i].tag, a->i[i].md5));
                }
                OUTMSG((" />\n"));
            }
        }
        if (rc == 0)
        {   rc = QualityStatsPrint(&ctx->quality, "  "); }
        if (rc == 0)
        {   rc = TableCountsPrint(&ctx->tables, "  "); }
        if ( rc == 0 )
            rc = CtxPrintCHANGES ( ctx, "  " );
        if ( rc == 0 && ctx -> n90 > 0 )
            OUTMSG ( ("  <AssemblyStatistics "
                "n50=\"%lu\" l50=\"%lu\" n90=\"%lu\" l90=\"%lu\" "
                "n=\"%lu\" l=\"%lu\"/>\n",
                ctx -> n50, ctx -> l50, ctx -> n90, ctx -> l90,\
                ctx -> n, ctx -> l ) );
        OUTMSG(("</Run>\n"));
    }
    if (mismatch && ctx->pb->start == 0 && ctx->pb->stop == 0) {
        /* check mismatch just when no --start, --stop specified */
        LOGMSG(klogWarn,
            "Mismatch between calculated and recorded statistics");
    }
    if (rc == 0 && rc2 != 0) {
        rc = rc2;
    }
    return rc;
}

static
void CC bst_whack_free ( BSTNode *n, void *ignore )
{
    SraStats* ss = (SraStats*)n;
    BAM_HEADER_RG_free(&ss->BAM_HEADER);
    free(ss);
}

static 
int64_t CC srastats_sort ( const BSTNode *item, const BSTNode *n )
{
    const SraStats *ss = ( const SraStats* ) item;
    return srastats_cmp(ss->spot_group,n);
}

static rc_t sra_stat(srastat_parms* pb, BSTree* tr,
    SraStatsTotal* total, const VTable *vtbl)
{
    rc_t rc = 0;

    const VCursor *curs = NULL;

/*  const char CMP_READ  [] = "CMP_READ"; */
    const char PRIMARY_ALIGNMENT_ID[] = "PRIMARY_ALIGNMENT_ID";
    const char RD_FILTER [] = "RD_FILTER";
    const char READ_LEN  [] = "READ_LEN";
    const char READ_TYPE [] = "READ_TYPE";
    const char SPOT_GROUP[] = "SPOT_GROUP";

    uint32_t idxPRIMARY_ALIGNMENT_ID = 0;
    uint32_t idxRD_FILTER = 0;
    uint32_t idxREAD_LEN = 0;
    uint32_t idxREAD_TYPE = 0;
    uint32_t idxSPOT_GROUP = 0;

    int g_nreads = 0;
    int64_t  n_spots = 0;
    int64_t start = 0;
    int64_t stop  = 0;

    /* filled with dREAD_LEN[i] for (spotid == start);
       used to check fixedReadLength */
    uint64_t g_totalREAD_LEN[MAX_NREADS];
    uint64_t g_nonZeroLenReads[MAX_NREADS];
    memset(g_totalREAD_LEN, 0, sizeof g_totalREAD_LEN);
    memset(g_nonZeroLenReads, 0, sizeof g_nonZeroLenReads);

    rc = VTableCreateCachedCursorRead(vtbl, &curs, DEFAULT_CURSOR_CAPACITY);
    DISP_RC(rc, "Cannot VTableCreateCachedCursorRead");

    if (rc == 0) {
        rc = VCursorPermitPostOpenAdd(curs);
        DISP_RC(rc, "Cannot VCursorPermitPostOpenAdd");
    }

    if (rc == 0) {
        rc = VCursorOpen(curs);
        DISP_RC(rc, "Cannot VCursorOpen");
    }

    assert(pb && vtbl && tr && total);

    if (rc == 0) {
        const char* name = READ_LEN;
        rc = VCursorAddColumn(curs, &idxREAD_LEN, "%s", name);
        DISP_RC2(rc, name, "while calling VCursorAddColumn");
    }
    if (rc == 0) {
        const char* name = READ_TYPE;
        rc = VCursorAddColumn(curs, &idxREAD_TYPE, "%s", name);
        DISP_RC2(rc, name, "while calling VCursorAddColumn");
    }

    if (rc == 0) {
        {
            const char* name = SPOT_GROUP;
            rc = VCursorAddColumn(curs, &idxSPOT_GROUP, "%s", name);
            if (columnUndefined(rc)) {
                idxSPOT_GROUP = 0;
                rc = 0;
            }
            DISP_RC2(rc, name, "while calling VCursorAddColumn");
        }
        if (rc == 0) {
            if (rc == 0) {
                const char* name = RD_FILTER;
                rc = VCursorAddColumn(curs, &idxRD_FILTER, "%s", name);
                if (columnUndefined(rc)) {
                    idxRD_FILTER = 0;
                    rc = 0;
                }
                DISP_RC2(rc, name, "while calling VCursorAddColumn");
            }
/*          if (rc == 0) {
                const char* name = CMP_READ;
                rc = SRATableOpenColumnRead
                    (tbl, &cCMP_READ, name, "INSDC:dna:text");
                if (GetRCState(rc) == rcNotFound)
                {   rc = 0; }
                DISP_RC2(rc, name, "while calling SRATableOpenColumnRead");
            } */
            if (rc == 0) {
                const char* name = PRIMARY_ALIGNMENT_ID;
                rc = VCursorAddColumn(curs, &idxPRIMARY_ALIGNMENT_ID,
                    "%s", name);
                if (columnUndefined(rc)) {
                    idxPRIMARY_ALIGNMENT_ID = 0;
                    rc = 0;
                }
                DISP_RC2(rc, name, "while calling VCursorAddColumn");
            }
            if (rc == 0) {
                int64_t first = 0;
                uint64_t count = 0;
                int64_t spotid;
                pb->hasSPOT_GROUP = 0;
                rc = VCursorIdRange(curs, 0, &first, &count);
                DISP_RC(rc, "VCursorIdRange() failed");
                if (rc == 0) {
                    rc = BasesInit(&total->bases_count, vtbl);
                }
                if (rc == 0) {
                    const KLoadProgressbar *pr = NULL;
                    bool bad_read_filter = false;
                    bool fixedNReads = true;
                    bool fixedReadLength = true;

                    uint32_t g_dREAD_LEN[MAX_NREADS];

                    memset(g_dREAD_LEN, 0, sizeof g_dREAD_LEN);

                    if (pb->start > 0) {
                        start = pb->start;
                        if (start < first) {
                            start = first;
                        }
                    }
                    else {
                        start = first;
                    }

                    if (pb->stop > 0) {
                        stop = pb->stop;
                        if ( ( uint64_t ) stop > first + count) {
                            stop = first + count;
                        }
                    }
                    else {
                        stop = first + count;
                    }

                    for (spotid = start; spotid < stop && rc == 0; ++spotid) {
                        SraStats* ss;
                        uint32_t dREAD_LEN  [MAX_NREADS];
                        uint8_t  dREAD_TYPE [MAX_NREADS];
                        uint8_t  dRD_FILTER [MAX_NREADS];
                        char     dSPOT_GROUP[MAX_NREADS] = "NULL";

                        const void* base;
                        bitsz_t boff, row_bits;
                        int nreads;

                        rc = Quitting();
                        if (rc != 0) {
                            LOGMSG(klogWarn, "Interrupted");
                        }

                        if (rc == 0 && pb->progress && pr == NULL) {
                            rc = KLoadProgressbar_Make(&pr, stop + 1 - start);
                            if (rc != 0) {
                                DISP_RC(rc, "cannot initialize progress bar");
                                rc = 0;
                                pr = NULL;
                            }
                            else if (stop - start > 99) {
                                KLoadProgressbar_Process(pr, 0, true);
                            }
                        }

                        if (rc == 0) {
                            rc = VCursorColumnRead(curs, spotid,
                                idxREAD_LEN, &base, &boff, &row_bits);
                            DISP_RC_Read(rc, READ_LEN, spotid,
                                "while calling VCursorColumnRead");
                        }
                        if (rc == 0) {
                            if (boff & 7) {
                                rc = RC(rcExe, rcColumn, rcReading,
                                    rcOffset, rcInvalid);
                            }
                            if (row_bits & 7) {
                                rc = RC(rcExe, rcColumn, rcReading,
                                    rcSize, rcInvalid);
                            }
                            if ((row_bits >> 3) > sizeof(dREAD_LEN)) {
                                rc = RC(rcExe, rcColumn, rcReading,
                                    rcBuffer, rcInsufficient);
                            }
                            DISP_RC_Read(rc, READ_LEN, spotid,
                                "after calling VCursorColumnRead");
                        }
                        if (rc == 0) {
                            int i, bio_len, bio_count, bad_cnt, filt_cnt;
                            memmove(dREAD_LEN, ((const char*)base) + (boff>>3),
                                    ( size_t ) row_bits >> 3);
                            nreads
                                = (int) ((row_bits >> 3) / sizeof(*dREAD_LEN));
                            if (spotid == start) {
                                g_nreads = nreads;
                                if (pb->statistics) {
                                    rc = SraStatsTotalMakeStatistics
                                        (total, g_nreads);
                                }
                            }
                            else if (g_nreads != nreads) {
                                fixedNReads = false;
                            }

                            if (rc == 0) {
                                rc = VCursorColumnRead(curs, spotid,
                                    idxREAD_TYPE, &base, &boff, &row_bits);
                                DISP_RC_Read(rc, READ_TYPE, spotid,
                                    "while calling VCursorColumnRead");
                                if (rc == 0) {
                                    if (boff & 7) {
                                        rc = RC(rcExe, rcColumn, rcReading,
                                            rcOffset, rcInvalid);
                                    }
                                    if (row_bits & 7) {
                                        rc = RC(rcExe, rcColumn, rcReading,
                                            rcSize, rcInvalid);
                                    }
                                    if ((row_bits >> 3) > sizeof(dREAD_TYPE)) {
                                        rc = RC(rcExe, rcColumn, rcReading,
                                            rcBuffer, rcInsufficient);
                                    }
                                    if ((row_bits >> 3) !=  nreads) {
                                        rc = RC(rcExe, rcColumn, rcReading,
                                            rcData, rcIncorrect);
                                    }
                                    DISP_RC_Read(rc, READ_TYPE, spotid,
                                        "after calling VCursorColumnRead");
                                }
                            }
                            if (rc == 0) {
                                memmove(dREAD_TYPE,
                                    ((const char*)base) + (boff >> 3),
                                    ( size_t ) row_bits >> 3);
                                if (idxSPOT_GROUP != 0) {
                                    rc = VCursorColumnRead(curs, spotid,
                                        idxSPOT_GROUP, &base, &boff, &row_bits);
                                    DISP_RC_Read(rc, SPOT_GROUP, spotid,
                                        "while calling VCursorColumnRead");
                                    if (rc == 0) {
                                        if (row_bits > 0) {
                                            if (boff & 7) {
                                                rc = RC(rcExe, rcColumn,
                                                    rcReading,
                                                    rcOffset, rcInvalid);
                                            }
                                            if (row_bits & 7) {
                                                rc = RC(rcExe, rcColumn,
                                                    rcReading,
                                                    rcSize, rcInvalid); }
                                            if ((row_bits >> 3)
                                                > sizeof(dSPOT_GROUP))
                                            {
                                                rc = RC(rcExe, rcColumn,
                                                    rcReading,
                                                    rcBuffer, rcInsufficient);
                                            }
                                            DISP_RC_Read(rc, SPOT_GROUP, spotid,
                                               "after calling VCursorColumnRead"
                                               );
                                            if (rc == 0) {
                                                bitsz_t n = row_bits >> 3;
                                                memmove(dSPOT_GROUP,
                                                  ((const char*)base)+(boff>>3),
                                                  ( size_t ) row_bits>>3);
                                                dSPOT_GROUP[n]='\0';
                                                if (n > 1 ||
                                                    (n == 1 && dSPOT_GROUP[0]))
                                                {
                                                    pb -> hasSPOT_GROUP = 1;
                                                }
                                            }
                                        }
                                        else {
                                            dSPOT_GROUP[0]='\0';
                                        }
                                    }
                                    else {
                                        break;
                                    }
                                }
                            }
                            if (rc == 0) {
                                uint64_t cmp_len = 0; /* CMP_READ */
                                if (idxRD_FILTER != 0) {
                                    rc = VCursorColumnRead(curs, spotid,
                                        idxRD_FILTER, &base, &boff, &row_bits);
                                    DISP_RC_Read(rc, RD_FILTER, spotid,
                                        "while calling VCursorColumnRead");
                                    if (rc == 0) {
                                        bitsz_t size = row_bits >> 3;
                                        if (boff & 7) {
                                            rc = RC(rcExe, rcColumn, rcReading,
                                                rcOffset, rcInvalid); }
                                        if (row_bits & 7) {
                                            rc = RC(rcExe, rcColumn, rcReading,
                                                rcSize, rcInvalid);
                                        }
                                        if (size > sizeof dRD_FILTER) {
                                            rc = RC(rcExe, rcColumn, rcReading,
                                                rcBuffer, rcInsufficient);
                                        }
                                        DISP_RC_Read(rc, RD_FILTER, spotid,
                                            "after calling VCursorColumnRead");
                                        if (rc == 0) {
                                            memmove(dRD_FILTER,
                                                ((const char*)base) + (boff>>3),
                                                ( size_t ) size);
                                            if (size < nreads) {
                             /* RD_FILTER is expected to have nreads elements */
                                                if (size == 1) {
                             /* fill all RD_FILTER elements with RD_FILTER[0] */
                                                    int i = 0;
                                                    for (i = 1; i < nreads;
                                                        ++i)
                                                    {
                                                        memmove(dRD_FILTER + i,
                                                  ((const char*)base)+(boff>>3),
                                                  1);
                                                    }
                                                    if
                                                     (!bad_read_filter)
                                                    {
                                                        bad_read_filter = true;
                                                        PLOGMSG(klogWarn,
                                                            (klogWarn,
             "RD_FILTER column size is 1 but it is expected to be $(n)",
                                                            "n=%d", nreads));
                                                    }
                                                }
                                                else {
                                  /* something really bad with RD_FILTER column:
                                     let's pretend it does not exist */
                                                    idxRD_FILTER = 0;
                                                    bad_read_filter = true;
                                                    PLOGMSG(klogWarn,
                                                        (klogWarn,
             "RD_FILTER column size is $(real) but it is expected to be $(exp)",
                                                        "real=%d,exp=%d",
                                                        size, nreads));
                                                }
                                            }
                                        }
                                    }
                                    else {
                                        break;
                                    }
                                }
                                if (idxPRIMARY_ALIGNMENT_ID != 0) {
                                    rc = VCursorColumnRead(curs, spotid,
                                        idxPRIMARY_ALIGNMENT_ID,
                                        &base, &boff, &row_bits);
                                    DISP_RC_Read(rc, PRIMARY_ALIGNMENT_ID,
                                        spotid,
                                        "while calling VCursorColumnRead");
                                    if (boff & 7) {
                                        rc = RC(rcExe, rcColumn, rcReading,
                                            rcOffset, rcInvalid); }
                                    if (row_bits & 7) {
                                        rc = RC(rcExe, rcColumn, rcReading,
                                            rcSize, rcInvalid);
                                    }
                                    DISP_RC_Read(rc, PRIMARY_ALIGNMENT_ID,
                                       spotid,
                                       "after calling calling VCursorColumnRead"
                                       );
                                    if (rc == 0) {
                                        int i = 0;
                                        const int64_t* pii = base;
                                        assert(nreads);
                                        for (i = 0; i < nreads; ++i) {
                                            if (pii[i] == 0) {
                                                cmp_len += dREAD_LEN[i];
                                            }
                                        }
                                    }
                                }

                                ss = (SraStats*)BSTreeFind
                                    (tr, dSPOT_GROUP, srastats_cmp);
                                if (ss == NULL) {
                                    ss = calloc(1, sizeof(*ss));
                                    if (ss == NULL) {
                                        rc = RC(rcExe, rcStorage, rcAllocating,
                                            rcMemory, rcExhausted);
                                        break;
                                    }
                                    else {
                                        strcpy(ss->spot_group, dSPOT_GROUP);
                                        BSTreeInsert
                                            (tr, (BSTNode*)ss, srastats_sort);
                                    }
                                }
                                ++ss->spot_count;
                                ++total->spot_count;

                                ss->total_cmp_len += cmp_len;
                                total->total_cmp_len += cmp_len;

                                BasesAdd(&total->bases_count, spotid);

                                if (pb->statistics) {
                                    SraStatsTotalAdd(total, dREAD_LEN, nreads);
                                }
                                for (bio_len = bio_count = i = bad_cnt
                                        = filt_cnt = 0;
                                    (i < nreads) && (rc == 0); i++)
                                {
                                    if ( i >= MAX_NREADS ) {
                                        rc = RC ( rcExe, rcData, rcProcessing,
                                                  rcBuffer, rcInsufficient );
                                        break;
                                    }
                                    if (dREAD_LEN[i] > 0) {
                                        g_totalREAD_LEN[i] += dREAD_LEN[i];
                                        ++g_nonZeroLenReads[i];
                                    }
                                    if (spotid == start) {
                                        g_dREAD_LEN[i] = dREAD_LEN[i];
                                    }
                                    else if (g_dREAD_LEN[i] != dREAD_LEN[i]) {
                                        fixedReadLength = false;
                                    }

                                    if (dREAD_LEN[i] > 0) {
                                        bool biological = false;
                                        ss->total_len += dREAD_LEN[i];
                                        total->BASE_COUNT += dREAD_LEN[i];
                                        if ((dREAD_TYPE[i]
                                            & SRA_READ_TYPE_BIOLOGICAL) != 0)
                                        {
                                            biological = true;
                                            bio_len += dREAD_LEN[i];
                                            bio_count++;
                                        }
                                        if (idxRD_FILTER != 0) {
                                            switch (dRD_FILTER[i]) {
                                                case SRA_READ_FILTER_PASS:
                                                    break;
                                                case SRA_READ_FILTER_REJECT:
                                                case SRA_READ_FILTER_CRITERIA:
                                                    if (biological) {
                                                        ss->bad_bio_len
                                                            += dREAD_LEN[i];
                                                        total->bad_bio_len
                                                            += dREAD_LEN[i];
                                                    }
                                                    bad_cnt++;
                                                    break;
                                                case SRA_READ_FILTER_REDACTED:
                                                    if (biological) {
                                                        ss->filtered_bio_len
                                                            += dREAD_LEN[i];
                                                        total->filtered_bio_len
                                                            += dREAD_LEN[i];
                                                    }
                                                    filt_cnt++;
                                                    break;
                                                default:
                                                    rc = RC(rcExe, rcColumn,
                                                        rcReading,
                                                        rcData, rcUnexpected);
                                                    PLOGERR(klogInt,
                                                        (klogInt, rc,
    "spot=$(spot), read=$(read), READ_FILTER=$(val)", "spot=%lu,read=%d,val=%d",
                                                        spotid, i,
                                                        dRD_FILTER[i]));
                                                    break;
                                            }
                                        }
                                    }
                                }
                                ss->bio_len += bio_len;
                                total->BIO_BASE_COUNT += bio_len;
                                if (bio_count > 1) {
                                    ++ss->spot_count_mates;
                                    ++total->spot_count_mates;
                                    ss->bio_len_mates += bio_len;
                                    total->bio_len_mates += bio_len;
                                }
                                if (bad_cnt) {
                                    ss->bad_spot_count++;
                                    total->bad_spot_count++;
                                }
                                if (filt_cnt) {
                                    ss->filtered_spot_count++;
                                    total->filtered_spot_count++;
                                }
                            }

                            if (rc == 0 && pb->progress) {
                                KLoadProgressbar_Process(pr, 1, false);
                            }
                        }
                    } /* for (spotid = start; spotid <= stop && rc == 0;
                              ++spotid) */

                    if (rc == 0) {
                        BasesFinalize(&total->bases_count);
                        pb->variableReadLength = !fixedReadLength;

              /* --- g_totalREAD_LEN[i] is sum(READ_LEN[i]) for all spots --- */
                        if (fixedNReads) {
                            int i = 0;
                            if (stop >= start) {
                                n_spots = stop - start;
                            }
                            if (n_spots > 0) {
                                for (i = 0; i < g_nreads && rc == 0; ++i) {
                                    if (fixedReadLength) {
                                        assert(g_totalREAD_LEN[i] / n_spots
                                            == g_dREAD_LEN[i]);
                                    }
                                }
                            }
                        }
                    }
                    if (rc == 0) {
                        KLoadProgressbar_Release(pr, true);
                        pr = NULL;
                    }
                }
            }
        }
    }

    RELEASE(VCursor, curs);

    if (pb->test && rc == 0) {
        uint32_t idx = 0;
        int i = 0;
        int64_t spotid = 0;

        double average[MAX_NREADS];
        double diff_sq[MAX_NREADS];
        SraStatsTotalStatistics2Init(total,
            g_nreads, g_totalREAD_LEN, g_nonZeroLenReads);
        memset(diff_sq, 0, sizeof diff_sq);
        for (i = 0; i < g_nreads; ++i) {
            average[i] = (double)g_totalREAD_LEN[i] / n_spots;
        }

        rc = VTableCreateCachedCursorRead(vtbl, &curs, DEFAULT_CURSOR_CAPACITY);
        DISP_RC(rc, "Cannot VTableCreateCachedCursorRead");

        if (rc == 0) {
            const char* name = READ_LEN;
            rc = VCursorAddColumn(curs, &idx, "%s", name);
            DISP_RC(rc, "Cannot VCursorAddColumn(READ_LEN)");
            if (rc == 0) {
                rc = VCursorOpen(curs);
                if (rc != 0) {
                    PLOGERR(klogInt, (klogInt,
                        rc, "Cannot VCursorOpen($(name))", "name=%s", name));
                }
            }
        }

        for (spotid = start; spotid < stop && rc == 0; ++spotid) {
            uint32_t dREAD_LEN[MAX_NREADS];
            const void* base;
            bitsz_t boff, row_bits;
            if (rc == 0) {
                rc = VCursorColumnRead(curs, spotid,
                    idx, &base, &boff, &row_bits);
                DISP_RC_Read(rc, READ_LEN, spotid,
                    "while calling VCursorColumnRead");
                if ( ( row_bits >> 3 ) > sizeof dREAD_LEN )
                    rc = RC ( rcExe, rcColumn, rcReading,
                              rcBuffer, rcInsufficient);
            }
            if (rc == 0) {
                memmove(dREAD_LEN, ((const char*)base) + (boff>>3),
                        ( size_t ) row_bits>>3);
            }
            for (i = 0; i < g_nreads; ++i) {
                diff_sq[i] +=
                    (dREAD_LEN[i] - average[i]) * (dREAD_LEN[i] - average[i]);
            }
            SraStatsTotalAdd2(total, dREAD_LEN);
        }
        RELEASE(VCursor, curs);
    }

    return rc;
}

static
void CtxRelease(Ctx* ctx)
{
    assert(ctx);

    QualityStatsRelease(&ctx->quality);
    TableCountsRelease(&ctx->tables);

    memset(ctx, 0, sizeof *ctx);
}
static
rc_t run(srastat_parms* pb)
{
    rc_t rc = 0;
    const VDBManager* vmgr = NULL;

    assert(pb && pb->table_path);

    rc = VDBManagerMakeRead(&vmgr, NULL);
    if (rc != 0)
        LOGERR(klogInt, rc, "failed to open VDBManager");
    else {
        SraSizeStats sizes;
        ArcInfo arc_info;
        SraMeta info;
        const VTable* vtbl = NULL;

        VSchema *schema = NULL;

        rc = VDBManagerMakeSRASchema(vmgr, &schema);
        if (rc != 0) {
            LOGERR(klogInt, rc, "cannot VDBManagerMakeSRASchema");
        }
        if (rc == 0) {
            rc = VDBManagerOpenTableRead(vmgr, &vtbl,
                schema, "%s", pb->table_path);
            if (rc != 0 && GetRCObject(rc) == (enum RCObject)rcTable
                        && GetRCState (rc) == rcIncorrect)
            {
                const char altname[] = "SEQUENCE";
                const VDatabase *db = NULL;
                rc_t rc2 = VDBManagerOpenDBRead(vmgr,
                    &db, schema, pb->table_path);
                if (rc2 == 0) {
                    rc2 = VDatabaseOpenTableRead(db, &vtbl, "%s", altname);
                    if (rc2 == 0) {
                        rc = 0;
                    }
                }
                VDatabaseRelease ( db );
            }
            if (rc != 0) {
                PLOGERR(klogInt, (klogInt, rc,
                    "'$(spec)'", "spec=%s", pb->table_path));
            }
        }
        if (rc == 0) {
            MetaDataStats stats;
            SraStatsTotal total;
            const KTable* ktbl = NULL;
            const KMetadata* meta = NULL;
            const VDatabase* db = NULL;

            BSTree tr;
            Ctx ctx;

            BSTreeInit(&tr);
            memset(&ctx, 0, sizeof ctx);

            memset(&total, 0, sizeof total);

            rc = VTableOpenKTableRead(vtbl, &ktbl);
            DISP_RC(rc, "While calling VTableOpenKTableRead");
            if (rc == 0) {
                rc = KTableOpenMetadataRead(ktbl, &meta);
                DISP_RC(rc, "While calling KTableOpenMetadataRead");
            }
            if (rc == 0) {
                rc = VTableOpenParentRead(vtbl, &db);
                DISP_RC2(rc, pb->table_path,
                    "while calling VTableOpenParentRead");
            }
            if (rc == 0) {
                rc = get_stats_meta(meta, &stats, pb->quick);
                if (rc == 0) {
                    if (pb->quick && !stats.found) {
                        LOGMSG(klogWarn, "Statistics metadata not found: "
                            "performing full table scan");
                        pb->quick = false;
                    }
                }
                rc = 0;
            }
            if (rc == 0) {
                rc = get_size(&sizes, vtbl);
            }
            if (rc == 0 && pb->printMeta) {
                rc = get_load_info(meta, &info);
            }
            if (rc == 0 && !pb->quick) {
                rc = sra_stat(pb, &tr, &total, vtbl);
            }
            if (rc == 0 && pb->print_arcinfo ) {
                rc = get_arc_info(pb->table_path, &arc_info, vmgr, vtbl);
            }
            if (rc == 0) {
                rc = QualityStatsRead(&ctx.quality, meta);
                if (rc == 0) {
                    QualityStatsSort(&ctx.quality);
                }
            }
            if (rc == 0) {
                rc = TableCountsRead(&ctx.tables, db);
                if (rc == 0) {
                    TableCountsSort(&ctx.tables);
                }
            }
            if ( rc == 0 )
                rc = CalculateNL ( db, & ctx );
            if (rc == 0) {
                ctx.db = db;
                if ( db == NULL )
                    ctx . meta = meta;
                ctx.info = &info;
                ctx.meta_stats = &stats;
                ctx.pb = pb;
                ctx.sizes = &sizes;
                ctx.total = &total;
                ctx.arc_info = &arc_info;
                ctx.tr = &tr;
                rc = print_results(&ctx);
            }
            BSTreeWhack(&tr, bst_whack_free, NULL);
            SraStatsTotalFree(&total);
            RELEASE(VDatabase, db);
            RELEASE(KTable, ktbl);
            {
                uint32_t i; 
                for (i = 0; i < stats.spotGroupN; ++i) {
                    SraStatsMetaDestroy(&stats.spotGroup[i]);
                }

                SraStatsMetaDestroy(&stats.table);

                free(stats.spotGroup);
                stats.spotGroup = NULL;
            }
            CtxRelease(&ctx);
            RELEASE(KMetadata, meta);
        }
        RELEASE(VSchema, schema);
        RELEASE(VTable, vtbl);
    }

    RELEASE(VDBManager, vmgr);

    return rc;
}

/* Usage */
#define ALIAS_ALIGN    "a"
#define OPTION_ALIGN   "alignment"

#define ALIAS_ARCINFO  NULL
#define OPTION_ARCINFO "archive-info"

#define ALIAS_START    "b"
#define OPTION_START   "start"

#define ALIAS_STOP     "e"
#define OPTION_STOP    "stop"

#define ALIAS_SPT_D    "d"
#define OPTION_SPT_D   "spot-desc"

#define ALIAS_META     "m"
#define OPTION_META    "meta"

#define ALIAS_MEMBR    NULL
#define OPTION_MEMBR   "member-stats"

#define ALIAS_PROGRESS "p"
#define OPTION_PROGRESS "show_progress"

#define ALIAS_QUICK    "q"
#define OPTION_QUICK   "quick"

#define ALIAS_STATS    "s"
#define OPTION_STATS   "statistics"

#define ALIAS_TEST     "t"
#define OPTION_TEST    "test"

#define ALIAS_XML      "x"
#define OPTION_XML     "xml"

static const char * align_usage[] = { "print alignment info, default is on"
                                                                   , NULL };
static const char * spt_d_usage[] = { "print table spot descriptor", NULL };
static const char * membr_usage[] = { "print member stats, default is on"
                                                          , NULL };
static const char *progress_usage[] = { "show the percentage of completion"
                                                          , NULL };
static const char * meta_usage[] = { "print load metadata", NULL };
static const char * start_usage[] = { "starting spot id, default is 1", NULL };
static const char * stop_usage[] = { "ending spot id, default is max", NULL };
static const char * stats_usage[] = {
       "calculate READ_LEN average and standard deviation", NULL };
static const char * quick_usage[] = {
   "quick mode: get statistics from metadata;", "do not scan the table", NULL };
static const char * test_usage[] = {
   "test READ_LEN average and standard deviation calculation", NULL };
static const char * xml_usage[] = { "output as XML, default is text", NULL };
static const char * arcinfo_usage[] = { "output archive info, default is off"
                                                                    , NULL };

OptDef Options[] = {
      { OPTION_ALIGN   , ALIAS_ALIGN   , NULL, align_usage   , 1, true , false }
    , { OPTION_SPT_D   , ALIAS_SPT_D   , NULL, spt_d_usage   , 1, false, false }
    , { OPTION_MEMBR   , ALIAS_MEMBR   , NULL, membr_usage   , 1, true , false }
    , { OPTION_PROGRESS, ALIAS_PROGRESS, NULL, progress_usage, 1, false, false }
    , { OPTION_ARCINFO , ALIAS_ARCINFO , NULL, arcinfo_usage , 0, false, false }
    , { OPTION_META    , ALIAS_META    , NULL, meta_usage    , 1, false, false }
    , { OPTION_QUICK   , ALIAS_QUICK   , NULL, quick_usage   , 1, false, false }
    , { OPTION_START   , ALIAS_START   , NULL, start_usage   , 1, true,  false }
    , { OPTION_STATS   , ALIAS_STATS   , NULL, stats_usage   , 1, false, false }
    , { OPTION_STOP    , ALIAS_STOP    , NULL, stop_usage    , 1, true,  false }
    , { OPTION_TEST    , ALIAS_TEST    , NULL, test_usage    , 1, false, false }
    , { OPTION_XML     , ALIAS_XML     , NULL, xml_usage     , 1, false, false }
};

rc_t CC UsageSummary (const char * progname)
{
    return KOutMsg (
        "\n"
        "Usage:\n"
        "  %s [options] table\n"
        "\n"
        "Summary:\n"
        "  Display table statistics\n"
        "\n", progname);
}

const char UsageDefaultName[] = "sra-stat";
rc_t CC Usage (const Args * args)
{
    const char * progname = UsageDefaultName;
    const char * fullpath = UsageDefaultName;
    rc_t rc;

    if (args == NULL)
        rc = RC (rcApp, rcArgv, rcAccessing, rcSelf, rcNull);
    else
        rc = ArgsProgram (args, &fullpath, &progname);
    if (rc)
        progname = fullpath = UsageDefaultName;

    UsageSummary (progname);

    KOutMsg ("Options:\n");

    HelpOptionLine(ALIAS_XML     , OPTION_XML     , NULL      , xml_usage);
    HelpOptionLine(ALIAS_START   , OPTION_START   , "row-id"  , start_usage);
    HelpOptionLine(ALIAS_STOP    , OPTION_STOP    , "row-id"  , stop_usage);
    HelpOptionLine(ALIAS_META    , OPTION_META    , NULL      , meta_usage);
    HelpOptionLine(ALIAS_QUICK   , OPTION_QUICK   , NULL      , quick_usage);
    HelpOptionLine(ALIAS_MEMBR   , OPTION_MEMBR   , "on | off", membr_usage);
    HelpOptionLine(ALIAS_ARCINFO , OPTION_ARCINFO , NULL      , arcinfo_usage);
    HelpOptionLine(ALIAS_STATS   , OPTION_STATS   , NULL      , stats_usage);
    HelpOptionLine(ALIAS_ALIGN   , OPTION_ALIGN   , "on | off", align_usage);
    HelpOptionLine(ALIAS_PROGRESS, OPTION_PROGRESS, NULL      , progress_usage);
    XMLLogger_Usage();

    KOutMsg ("\n");

    HelpOptionsStandard ();

    HelpVersion (fullpath, KAppVersion());

    return rc;
}


/* KMain - EXTERN
 *  executable entrypoint "main" is implemented by
 *  an OS-specific wrapper that takes care of establishing
 *  signal handlers, logging, etc.
 *
 *  in turn, OS-specific "main" will invoke "KMain" as
 *  platform independent main entrypoint.
 *
 *  "argc" [ IN ] - the number of textual parameters in "argv"
 *  should never be < 0, but has been left as a signed int
 *  for reasons of tradition.
 *
 *  "argv" [ IN ] - array of NUL terminated strings expected
 *  to be in the shell-native character set: ASCII or UTF-8
 *  element 0 is expected to be executable identity or path.
 */
rc_t CC KMain ( int argc, char *argv [] )
{
    Args* args = NULL;
    rc_t rc = 0;

    srastat_parms pb;
    memset(&pb, 0, sizeof pb);

    rc = ArgsMakeAndHandle(&args, argc, argv, 2, Options,
        sizeof Options / sizeof(OptDef), XMLLogger_Args, XMLLogger_ArgsQty);
    if (rc == 0) {
        do {
            uint32_t pcount = 0;
            const char* pc = NULL;

            {
                rc = ArgsOptionCount (args, OPTION_START, &pcount);
                if (rc != 0) {
                    break;
                }

                if (pcount == 1) {
                    rc = ArgsOptionValue (args, OPTION_START, 0, (const void **)&pc);
                    if (rc != 0) {
                        break;
                    }

                    pb.start = AsciiToU32 (pc, NULL, NULL);
                }


                rc = ArgsOptionCount (args, OPTION_STOP, &pcount);
                if (rc != 0) {
                    break;
                }


                if (pcount == 1) {
                    rc = ArgsOptionValue (args, OPTION_STOP, 0, (const void **)&pc);
                    if (rc != 0) {
                        break;
                    }

                    pb.stop = AsciiToU32 (pc, NULL, NULL);
                }


                rc = ArgsOptionCount (args, OPTION_XML, &pcount);
                if (rc != 0) {
                    break;
                }

                if (pcount > 0) {
                    pb.xml = true;
                }
            }

            {
                rc = ArgsOptionCount (args, OPTION_QUICK, &pcount);
                if (rc != 0) {
                    break;
                }

                if (pcount > 0) {
                    pb.quick = true;
                }


                rc = ArgsOptionCount (args, OPTION_META, &pcount);
                if (rc != 0) {
                    break;
                }

                if (pcount > 0) {
                    pb.printMeta = true;
                }


                rc = ArgsOptionCount (args, OPTION_MEMBR, &pcount);
                if (rc != 0) {
                    break;
                }

                if (pcount > 0) {
                    const char* v = NULL;
                    rc = ArgsOptionValue (args, OPTION_MEMBR, 0, (const void **)&v);
                    if (rc != 0) {
                        break;
                    }
                    if (!strcmp(v, "off")) {
                        pb.skip_members = true;
                    }
                }
            }

            {
                rc = ArgsOptionCount(args, OPTION_PROGRESS, &pcount);
                if (rc != 0) {
                    break;
                }
                if (pcount > 0) {
                    KLogLevel l = KLogLevelGet();
                    pb.progress = true;
                    rc = ArgsOptionCount(args, OPTION_LOG_LEVEL, &pcount);
                    if (rc == 0) {
                        if (pcount == 0) {
                            if (l < klogInfo) {
                                KLogLevelSet(klogInfo);
                            }
                        }
                        else if (l < klogInfo) {
                            LOGMSG(klogWarn, "log-level was set: "
                                "progress will not be shown");
                        }
                    }
                }


                rc = ArgsOptionCount (args, OPTION_ARCINFO, &pcount);
                if (rc != 0) {
                    break;
                }

                pb.print_arcinfo = pcount > 0;
            }

            {
                rc = ArgsOptionCount (args, OPTION_ALIGN, &pcount);
                if (rc != 0) {
                    break;
                }

                if (pcount > 0) {
                    const char* v = NULL;
                    rc = ArgsOptionValue (args, OPTION_ALIGN, 0, (const void **)&v);
                    if (rc != 0) {
                        break;
                    }
                    if (!strcmp(v, "off")) {
                        pb.skip_alignment = true;
                    }
                }


                rc = ArgsOptionCount (args, OPTION_STATS, &pcount);
                if (rc != 0) {
                    break;
                }

                if (pcount > 0) {
                    pb.statistics = true;
                }


                rc = ArgsOptionCount (args, OPTION_TEST, &pcount);
                if (rc != 0) {
                    break;
                }

                if (pcount > 0) {
                    pb.test = pb.statistics = true;
                }
            }

            {
                rc = ArgsParamCount (args, &pcount);
                if (rc != 0) {
                    break;
                }

                if (pcount == 0) {
                    MiniUsage (args);
                    exit(1);
                }


                rc = ArgsParamValue (args, 0, (const void **)&pb.table_path);
                if (rc != 0) {
                    break;
                }

                if (pb.statistics && (pb.quick || ! pb.xml)) {
                    KOutMsg("\n--" OPTION_STATS
                        " option can be used just in XML NON-QUICK mode\n");
                    MiniUsage (args);
                    exit(1);
                }

                rc = XMLLogger_Make(&pb.logger, NULL, args);
                if (rc != 0) {
                    DISP_RC(rc, "cannot initialize XMLLogger");
                    rc = 0;
                }
            }
        } while (0);
    }

    if (rc == 0) {
        rc = run(&pb);
    }
    else {
        DISP_RC(rc, "while processing command line");
    }

    XMLLogger_Release(pb.logger);

    {
        rc_t rc2 = ArgsWhack(args);
        if (rc == 0) {
            rc = rc2;
        }
    }

    return rc;
}<|MERGE_RESOLUTION|>--- conflicted
+++ resolved
@@ -84,14 +84,10 @@
     PLOGERR(klogInt, (klogInt, rc, "column $(name), spot $(spot): $(msg)", \
         "name=%s,spot=%lu,msg=%s", name, spot, msg)))
 
-<<<<<<< HEAD
-#define MAX_NREADS 2*1024
-=======
 #define RELEASE(type, obj) do { rc_t rc2 = type##Release(obj); \
     if (rc2 && !rc) { rc = rc2; } obj = NULL; } while (false)
 
 #define MAX_NREADS ( 4 * 1024 )
->>>>>>> 17f9d80c
 
 #define DEFAULT_CURSOR_CAPACITY (1024*1024*1024UL)
 
