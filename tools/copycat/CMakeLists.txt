# ===========================================================================
#
#                            PUBLIC DOMAIN NOTICE
#               National Center for Biotechnology Information
#
#  This software/database is a "United States Government Work" under the
#  terms of the United States Copyright Act.  It was written as part of
#  the author's official duties as a United States Government employee and
#  thus cannot be copyrighted.  This software/database is freely available
#  to the public for use. The National Library of Medicine and the U.S.
#  Government have not placed any restriction on its use or reproduction.
#
#  Although all reasonable efforts have been taken to ensure the accuracy
#  and reliability of the software and data, the NLM and the U.S.
#  Government do not and cannot warrant the performance or results that
#  may be obtained by using this software or data. The NLM and the U.S.
#  Government disclaim all warranties, express or implied, including
#  warranties of performance, merchantability or fitness for any particular
#  purpose.
#
#  Please cite the author in any work or product based on this material.
#
# ===========================================================================

add_compile_definitions( __mod__="tools/copycat" )

# External
if( ${OS} STREQUAL "linux" )

    # always link against shared libmagic
    find_library( HAVE_MAGIC libmagic.so )

    if ( NOT HAVE_MAGIC STREQUAL "HAVE_MAGIC-NOTFOUND" )

        set( KFF_SRC
            kff/fileformat.c
            kff/ffext.c
            kff/ffkey.c
            kff/ffmagic.c
        )
        set( SRC
            copycat
            ccfileformat
            cccat
            cctree
            cctree-dump
            cctar
            ccsra
            ccsubchunk
            ccfile
            ${KFF_SRC}
        )
<<<<<<< HEAD
        GenerateExecutableWithDefs( copycat "${SRC}" "" "${CMAKE_CURRENT_SOURCE_DIR}" "${COMMON_LINK_LIBRARIES};${COMMON_LIBS_READ};magic" )
=======
        target_include_directories( copycat PRIVATE ${CMAKE_CURRENT_SOURCE_DIR} )
        target_link_libraries( copycat ${COMMON_LINK_LIBRARIES} ${COMMON_LIBS_READ} ${HAVE_MAGIC} )
>>>>>>> f2712d1d
        MakeLinksExe( copycat false )

    endif()

 endif()<|MERGE_RESOLUTION|>--- conflicted
+++ resolved
@@ -50,12 +50,7 @@
             ccfile
             ${KFF_SRC}
         )
-<<<<<<< HEAD
-        GenerateExecutableWithDefs( copycat "${SRC}" "" "${CMAKE_CURRENT_SOURCE_DIR}" "${COMMON_LINK_LIBRARIES};${COMMON_LIBS_READ};magic" )
-=======
-        target_include_directories( copycat PRIVATE ${CMAKE_CURRENT_SOURCE_DIR} )
-        target_link_libraries( copycat ${COMMON_LINK_LIBRARIES} ${COMMON_LIBS_READ} ${HAVE_MAGIC} )
->>>>>>> f2712d1d
+        GenerateExecutableWithDefs( copycat "${SRC}" "" "${CMAKE_CURRENT_SOURCE_DIR}" "${COMMON_LINK_LIBRARIES};${COMMON_LIBS_READ};${HAVE_MAGIC}" )
         MakeLinksExe( copycat false )
 
     endif()
