--- conflicted
+++ resolved
@@ -46,9 +46,9 @@
     rc_t rc = SILENT_RC( rcNS, rcFile, rcReading, rcTransfer, rcIncomplete );
 #if DEBUG
     const string expected = "RC((null):0:(null) rcNS,rcFile,rcReading,rcTransfer,rcIncomplete)";
-#else 
+#else
     const string expected = "RC(rcNS,rcFile,rcReading,rcTransfer,rcIncomplete)";
-#endif    
+#endif
     REQUIRE_EQ( expected, Error::RcToString( rc ) );
 }
 TEST_CASE(Error_RcToString_English)
@@ -324,15 +324,9 @@
     REQUIRE_EQ( uint32_t(602), v );
 }
 
-<<<<<<< HEAD
-#ifdef WINDOWS
-#define main wmain
-#endif
-=======
 #if WINDOWS
 int wmain (int argc, char *argv [])
 #else
->>>>>>> abba9c85
 int main (int argc, char *argv [])
 #endif
 {
