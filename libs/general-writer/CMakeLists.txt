--- conflicted
+++ resolved
@@ -15,7 +15,6 @@
 	${COMMON_LIBS_READ}
 )
 
-<<<<<<< HEAD
 if( RUN_SANITIZER_TESTS )
 	add_executable( gw-dumper-asan gw-dumper.cpp )
 	add_dependencies ( gw-dumper-asan general-writer-asan )
@@ -32,9 +31,6 @@
 	)
 endif()
 
-add_subdirectory ( test )
-=======
 if ( NOT TOOLS_ONLY )
     add_subdirectory( test )
-endif()
->>>>>>> f2712d1d
+endif()