/*===========================================================================
*
*                            PUBLIC DOMAIN NOTICE
*               National Center for Biotechnology Information
*
*  This software/database is a "United States Government Work" under the
*  terms of the United States Copyright Act.  It was written as part of
*  the author's official duties as a United States Government employee and
*  thus cannot be copyrighted.  This software/database is freely available
*  to the public for use. The National Library of Medicine and the U.S.
*  Government have not placed any restriction on its use or reproduction.
*
*  Although all reasonable efforts have been taken to ensure the accuracy
*  and reliability of the software and data, the NLM and the U.S.
*  Government do not and cannot warrant the performance or results that
*  may be obtained by using this software or data. The NLM and the U.S.
*  Government disclaim all warranties, express or implied, including
*  warranties of performance, merchantability or fitness for any particular
*  purpose.
*
*  Please cite the author in any work or product based on this material.
*
* ===========================================================================
*
*/

#include <align/manager.h>
#include <align/iterator.h>
#include <kapp/main.h>
#include <ctype.h>
#include <sysalloc.h>

#include "read_fkt.h"
#include "cg_tools.h"
#include "rna_splice_log.h"
#include "sam-aligned.h"

const char * PRIM_TABLE = "PRIMARY_ALIGNMENT";
const char * SEC_TABLE = "SECONDARY_ALIGNMENT";
const char * EV_INT_TABLE = "EVIDENCE_INTERVAL";
const char * EV_AL_TABLE = "EVIDENCE_ALIGNMENT";


/* -------------------------------------------------------------------------------------------
    column                      PRIM    SEC     EV_INT      EV_ALIGN ( outside of iterator )

    SEQ_SPOT_ID                 X       X       -           X
    SAM_FLAGS                   X       X       -           -
    CIGAR_LONG                  X       X       X           X 
    CIGAR_SHORT                 X       X       X           X
    CIGAR_LONG_LEN              X       X       X           X 
    CIGAR_SHORT_LEN             X       X       X           X
    MATE_ALIGN_ID               X       X       -           -
    MATE_REF_NAME               X       X       -           -
    MATE_REF_POS                X       X       -           -
    TEMPLATE_LEN                X       X       -           -
    READ                        X       X       X           X
    READ_LEN                    X       X       X           X
    MISMATCH_READ               X       X       X           X
    SAM_QUALITY                 X       X       X           X
    REF_ORIENTATION             X       X       X           X
    EDIT_DISTANCE               X       X       X           X
    SEQ_SPOT_GROUP              X       X       -           X
    SEQ_READ_ID                 X       X       -           X
    RAW_READ                    X       X       X           X
    READ_FILTER                 X       X       X           X
    EVIDENCE_ALIGNMENT_IDS      -       -       X           -
    REF_POS                                                 o
    REF_PLOIDY                                              o
    ALIGNMENT_COUNT             X       X       -           X
    SEQ_NAME                                                X
    MAPQ                                                    X
    ALIGN_GROUP                 X       -       -           -
    RNA_ORIENTATION             X       X

   -------------------------------------------------------------------------------------------*/


#define COL_NOT_AVAILABLE 0xFFFFFFFF

#define COL_SEQ_SPOT_ID "(I64)SEQ_SPOT_ID"
#define COL_SAM_FLAGS "(U32)SAM_FLAGS"
#define COL_LONG_CIGAR "(ascii)CIGAR_LONG"
#define COL_SHORT_CIGAR "(ascii)CIGAR_SHORT"
#define COL_MATE_ALIGN_ID "(I64)MATE_ALIGN_ID"
#define COL_MATE_REF_NAME "(ascii)MATE_REF_NAME"
#define COL_MATE_REF_POS "(INSDC:coord:zero)MATE_REF_POS"
#define COL_TEMPLATE_LEN "(I32)TEMPLATE_LEN"
#define COL_MISMATCH_READ "(ascii)MISMATCH_READ"
#define COL_SAM_QUALITY "(INSDC:quality:text:phred_33)SAM_QUALITY"
#define COL_REF_ORIENTATION "(bool)REF_ORIENTATION"
#define COL_EDIT_DIST "(U32)EDIT_DISTANCE"
#define COL_SEQ_SPOT_GROUP "(ascii)SEQ_SPOT_GROUP"
#define COL_SEQ_READ_ID "(INSDC:coord:one)SEQ_READ_ID"
#define COL_RAW_READ "(INSDC:dna:text)RAW_READ"
#define COL_PLOIDY "(NCBI:align:ploidy)PLOIDY"
#define COL_CIGAR_LONG_LEN "(INSDC:coord:len)CIGAR_LONG_LEN"
#define COL_CIGAR_SHORT_LEN "(INSDC:coord:len)CIGAR_SHORT_LEN"
#define COL_READ_LEN "(INSDC:coord:len)READ_LEN"
#define COL_EV_ALIGNMENTS "(I64)EVIDENCE_ALIGNMENT_IDS"
#define COL_REF_POS "(INSDC:coord:zero)REF_POS"
#define COL_REF_PLOIDY "(U32)REF_PLOIDY"
#define COL_READ_FILTER "(INSDC:SRA:read_filter)READ_FILTER"
#define COL_AL_COUNT "(U8)ALIGNMENT_COUNT"
#define COL_SEQ_NAME "(ascii)SEQ_NAME"
#define COL_MAPQ "(I32)MAPQ"
#define COL_ALIGN_GROUP "(ascii)ALIGN_GROUP"
#define COL_RNA_ORIENTATION "(ascii)RNA_ORIENTATION"

enum align_table_type
{
    att_primary = 0,
    att_secondary,
    att_evidence
};


/* the part common to prim/sec/ev-alignment */
typedef struct align_cmn_context
{
    const VCursor * cursor;

    uint32_t seq_spot_id_idx;
    uint32_t cigar_idx;
    uint32_t cigar_len_idx;
    uint32_t read_idx;
    uint32_t read_len_idx;
    uint32_t edit_dist_idx;
    uint32_t seq_spot_group_idx;
    uint32_t seq_read_id_idx;
    uint32_t raw_read_idx;
    uint32_t sam_quality_idx;
    uint32_t ref_orientation_idx;
    uint32_t read_filter_idx;
    uint32_t al_count_idx;
} align_cmn_context;


typedef struct align_table_context
{
    CigOps * cig_op_buffer;
    uint32_t cig_op_buffer_len;

    /* which Reference-Obj in the ReferenceList we are aligning against... */
    const ReferenceObj* ref_obj;
    uint32_t ref_idx;

    /* which index into the input-files object / needed to distinguish cache entries with the same number
       but comming from different input-files */
    uint32_t db_idx;

    /* objects of which table are we aligning PRIM/SEC/EV ? */
    enum align_table_type align_table_type;

    /* the part common to prim/sec/ev-alignment */
    align_cmn_context cmn;

    /* this is specific to pim/sec */
    uint32_t sam_flags_idx;
    uint32_t mate_align_id_idx;
    uint32_t mate_ref_name_idx;
    uint32_t mate_ref_pos_idx;
    uint32_t tlen_idx;
    uint32_t rna_orientation_idx;

    /* this is only in prim */
    uint32_t al_group_idx;
    
    /* this is specific to ev-interval/ev-alignmnet */
    uint32_t ploidy_idx;
    uint32_t ev_alignments_idx;
    uint32_t ref_pos_idx;
    uint32_t ref_ploidy_idx;
    uint32_t seq_name_idx;
    uint32_t mapq_idx;

    /* the common part repeats for evidence-alignment */
    align_cmn_context eval;
} align_table_context;


static void invalidate_all_cmn_column_idx( align_cmn_context * const actx )
{
    actx->seq_spot_id_idx       = COL_NOT_AVAILABLE;
    actx->cigar_idx             = COL_NOT_AVAILABLE;    
    actx->cigar_len_idx         = COL_NOT_AVAILABLE;
    actx->read_idx              = COL_NOT_AVAILABLE;
    actx->read_len_idx          = COL_NOT_AVAILABLE;    
    actx->edit_dist_idx         = COL_NOT_AVAILABLE;
    actx->seq_spot_group_idx    = COL_NOT_AVAILABLE;
    actx->seq_read_id_idx       = COL_NOT_AVAILABLE;
    actx->raw_read_idx          = COL_NOT_AVAILABLE;
    actx->sam_quality_idx       = COL_NOT_AVAILABLE;
    actx->ref_orientation_idx   = COL_NOT_AVAILABLE;
    actx->read_filter_idx       = COL_NOT_AVAILABLE;
    actx->al_count_idx          = COL_NOT_AVAILABLE;
}

static void invalidate_all_column_idx( align_table_context * const atx )
{
    atx->sam_flags_idx      = COL_NOT_AVAILABLE;
    atx->mate_align_id_idx  = COL_NOT_AVAILABLE;
    atx->mate_ref_name_idx  = COL_NOT_AVAILABLE;
    atx->mate_ref_pos_idx   = COL_NOT_AVAILABLE;
    atx->tlen_idx           = COL_NOT_AVAILABLE;
    atx->rna_orientation_idx= COL_NOT_AVAILABLE;
    atx->ploidy_idx         = COL_NOT_AVAILABLE;
    atx->ev_alignments_idx  = COL_NOT_AVAILABLE;
    atx->ref_pos_idx        = COL_NOT_AVAILABLE;
    atx->ref_ploidy_idx     = COL_NOT_AVAILABLE;
    atx->seq_name_idx       = COL_NOT_AVAILABLE;
    atx->mapq_idx           = COL_NOT_AVAILABLE;
    atx->al_group_idx       = COL_NOT_AVAILABLE;
    invalidate_all_cmn_column_idx( &atx->cmn );
    invalidate_all_cmn_column_idx( &atx->eval );
}


static void init_align_table_context( align_table_context * const atx,
                                      const uint32_t db_idx,
                                      const ReferenceObj* ref_obj )
{
    atx->db_idx = db_idx;
    atx->ref_obj = ref_obj;
    atx->cig_op_buffer = NULL;
    atx->cig_op_buffer_len = 0;
    invalidate_all_column_idx( atx );
}


static void free_align_table_context( align_table_context * atx )
{
    if ( atx != NULL )
    {
        if ( atx->cig_op_buffer != NULL )
            free( atx->cig_op_buffer );

        VCursorRelease( atx->cmn.cursor );
        VCursorRelease( atx->eval.cursor );
        free( atx );
    }
}


static rc_t adjust_align_table_context_cig_op_buffer( align_table_context * atx, uint32_t read_len )
{
    rc_t rc = 0;

    uint32_t reqested = ( read_len * 3 );
    if ( reqested < 1024 ) reqested = 1024;

    if ( atx->cig_op_buffer_len < reqested )
    {
        void * org_buffer = NULL;

        if ( atx->cig_op_buffer == NULL )
            atx->cig_op_buffer = malloc( reqested );
        else
        {
            org_buffer = atx->cig_op_buffer;
            atx->cig_op_buffer = realloc( org_buffer, reqested );
        }

        if ( atx->cig_op_buffer == NULL )
        {
            rc = RC( rcExe, rcNoTarg, rcConstructing, rcMemory, rcExhausted );
            (void)LOGERR( klogInt, rc, "cigar-op-buffer-allocation failed" );
            if ( org_buffer != NULL )
                free( org_buffer );
        }
        else
        {
            atx->cig_op_buffer_len = reqested;
        }
    }

    return rc;
}


/* src: 'P'rimary, 'S'econdary, Evidence_'I'nterval, Evidence_'A'lignment */
static rc_t prepare_cmn_table_rows( const samdump_opts * const opts,
                                    const VTable * tbl,
                                    align_cmn_context * const cmn,
                                    char src,
                                    struct KNamelist * available_columns )
{
    rc_t rc = 0;
    const VCursor * cursor = cmn->cursor;

    if ( src == 'P' || src == 'S' )
        rc = add_column( cursor, COL_SEQ_SPOT_ID, &cmn->seq_spot_id_idx );

    if ( rc == 0 )
    {
        if ( opts->use_long_cigar )
        {
            rc = add_column( cursor, COL_LONG_CIGAR, &cmn->cigar_idx );
            if ( rc == 0 && ( src == 'I' || src == 'A' ) )
                rc = add_column( cursor, COL_CIGAR_LONG_LEN, &cmn->cigar_len_idx );
        }
        else
        {
            rc = add_column( cursor, COL_SHORT_CIGAR, &cmn->cigar_idx );
            if ( rc == 0 && ( src == 'I' || src == 'A' ) )
                rc = add_column( cursor, COL_CIGAR_SHORT_LEN, &cmn->cigar_len_idx );
        }
    }

    if ( rc == 0 )
    {
        if ( opts->print_matches_as_equal_sign )
            rc = add_column( cursor, COL_MISMATCH_READ, &cmn->read_idx );
        else
            rc = add_column( cursor, COL_READ, &cmn->read_idx );
    }

    if ( rc == 0 )
        rc = add_column( cursor, COL_READ_LEN, &cmn->read_len_idx );

    if ( rc == 0 )
        rc = add_column( cursor, COL_SAM_QUALITY, &cmn->sam_quality_idx );

    if ( rc == 0 )
        rc = add_column( cursor, COL_REF_ORIENTATION, &cmn->ref_orientation_idx );

    if ( rc == 0 )
        rc = add_column( cursor, COL_EDIT_DIST, &cmn->edit_dist_idx );

    if ( rc == 0 && ( src == 'P' || src == 'S' || src == 'A' ) )
        rc = add_column( cursor, COL_SEQ_SPOT_GROUP, &cmn->seq_spot_group_idx );

    if ( rc == 0 && ( src == 'P' || src == 'S' || src == 'A' ) )
        rc = add_column( cursor, COL_SEQ_READ_ID, &cmn->seq_read_id_idx );

    if ( rc == 0 )
        rc = add_column( cursor, COL_RAW_READ, &cmn->raw_read_idx );

    if ( rc == 0 )
        rc = add_column( cursor, COL_READ_FILTER, &cmn->read_filter_idx );

    if ( rc == 0 && ( src == 'P' || src == 'S' || src == 'A' ) )
        add_opt_column( cursor, available_columns, COL_AL_COUNT, &cmn->al_count_idx );

    return rc;
}


static rc_t prepare_prim_sec_table_cursor( const samdump_opts * const opts,
                                           const VDatabase * db,
                                           const char * table_name,
                                           align_table_context * const atx )
{
    const VTable *tbl;
    rc_t rc = VDatabaseOpenTableRead( db, &tbl, "%s", table_name );
    if ( rc != 0 )
    {
        (void)PLOGERR( klogInt, ( klogInt, rc, "VDatabaseOpenTableRead( $(tn) ) failed", "tn=%s", table_name ) );
    }
    else
    {
        if ( opts->cursor_cache_size == 0 )
            rc = VTableCreateCursorRead( tbl, &atx->cmn.cursor );
        else
            rc = VTableCreateCachedCursorRead( tbl, &atx->cmn.cursor, opts->cursor_cache_size );
        if ( rc != 0 )
        {
            (void)PLOGERR( klogInt, ( klogInt, rc, "VTableCreateCursorRead( $(tn) ) failed", "tn=%s", table_name ) );
        }
        else
        {
            struct KNamelist * available_columns;
            char table_char = 'P';
            const VCursor * cursor = atx->cmn.cursor;
            
            if ( cmp_pchar( table_name, "SECONDARY_ALIGNMENT" ) == 0 )
                table_char = 'S';
            
            rc = VTableListReadableColumns ( tbl, &available_columns );
            if ( rc != 0 )
            {
                (void)PLOGERR( klogInt, ( klogInt, rc, 
                    "VTableListReadableColumns( $(src) ) failed", "src=%c", table_char ) );
            }
            else
            {
                rc = prepare_cmn_table_rows( opts, tbl, &atx->cmn, table_char, available_columns );

                if ( rc == 0 )
                    rc = add_column( cursor, COL_SAM_FLAGS, &atx->sam_flags_idx );

                /*  i don't have to add REF_NAME or REF_SEQ_ID, because i have it from the ref_obj later
                    i don't have to add REF_POS, because i have it from the iterator later
                    i don't have to add MAPQ, it is in the PlacementRecord later
                        ... when walking the iterator ...
                */
                if ( rc == 0 )
                    rc = add_column( cursor, COL_MATE_ALIGN_ID, &atx->mate_align_id_idx );
                if ( rc == 0 )
                    rc = add_column( cursor, COL_MATE_REF_NAME, &atx->mate_ref_name_idx );
                if ( rc == 0 )
                    rc = add_column( cursor, COL_MATE_REF_POS, &atx->mate_ref_pos_idx );
                if ( rc == 0 )
                    rc = add_column( cursor, COL_TEMPLATE_LEN, &atx->tlen_idx );
                if ( rc == 0 )
                    add_opt_column( cursor, available_columns, COL_RNA_ORIENTATION, &atx->rna_orientation_idx );

                if ( rc == 0 && ( table_char == 'P' ) )
                    add_opt_column( cursor, available_columns, COL_ALIGN_GROUP, &atx->al_group_idx );
                    
                KNamelistRelease( available_columns );
            }
            if ( rc != 0 )
                VCursorRelease( cursor );
        }
        VTableRelease ( tbl ); /* the cursor keeps the table alive */
    }
    return rc;
}


static rc_t prepare_sub_ev_alignment_table_cursor( const samdump_opts * const opts,
                                                   const VDatabase * db,
                                                   align_table_context * const atx )
{
    rc_t rc = add_column( atx->cmn.cursor, COL_EV_ALIGNMENTS, &atx->ev_alignments_idx );
    if ( rc == 0 )
    {
        const VTable *evidence_alignment_tbl;
        rc = VDatabaseOpenTableRead( db, &evidence_alignment_tbl, EV_AL_TABLE );
        if ( rc != 0 )
        {
            (void)PLOGERR( klogInt, ( klogInt, rc, "VDatabaseOpenTableRead( $(tn) ) failed", "tn=%s", EV_AL_TABLE ) );
        }
        else
        {
            if ( opts->cursor_cache_size == 0 )
                rc = VTableCreateCursorRead( evidence_alignment_tbl, &atx->eval.cursor );
            else
                rc = VTableCreateCachedCursorRead( evidence_alignment_tbl, &atx->eval.cursor, opts->cursor_cache_size );
            if ( rc != 0 )
            {
                (void)PLOGERR( klogInt, ( klogInt, rc, "VTableCreateCursorRead( $(tn) ) failed", "tn=%s", EV_AL_TABLE ) );
            }
            else
            {
                struct KNamelist * available_columns;

                rc = VTableListReadableColumns ( evidence_alignment_tbl, &available_columns );
                if ( rc != 0 )
                {
                    (void)PLOGERR( klogInt, ( klogInt, rc, 
                        "VTableListReadableColumns( $(src) ) failed", "src=%c", 'A' ) );
                }
                else
                {
                    rc = prepare_cmn_table_rows( opts, evidence_alignment_tbl, &atx->eval,
                                'A', available_columns ); /* common to prim/sec/ev-align */
                    KNamelistRelease( available_columns );
                }
                
                if ( rc == 0 )
                {
                    /* special to ev-align */
                    rc = add_column( atx->eval.cursor, COL_REF_POS, &atx->ref_pos_idx );
                    if ( rc == 0 )
                        rc = add_column( atx->eval.cursor, COL_REF_PLOIDY, &atx->ref_ploidy_idx );
                    if ( rc == 0 )
                        rc = add_column( atx->eval.cursor, COL_SEQ_NAME, &atx->seq_name_idx );
                    if ( rc == 0 )
                        rc = add_column( atx->eval.cursor, COL_MAPQ, &atx->mapq_idx );
                }
                rc = VCursorOpen( atx->eval.cursor );
                if ( rc != 0 )
                {
                    (void)PLOGERR( klogInt, ( klogInt, rc, "VCursorOpen( $(tn) ) failed", "tn=%s", EV_AL_TABLE ) );
                }
            }
            VTableRelease ( evidence_alignment_tbl ); /* the cursor keeps the table alive */
        }
    }
    return rc;
}


static rc_t prepare_evidence_table_cursor( const samdump_opts * const opts,
                                           const VDatabase * db,
                                           const char * table_name,
                                           align_table_context * const atx )
{
    const VTable *evidence_interval_tbl;
    rc_t rc = VDatabaseOpenTableRead( db, &evidence_interval_tbl, "%s", table_name );
    if ( rc != 0 )
    {
        (void)PLOGERR( klogInt, ( klogInt, rc, "VDatabaseOpenTableRead( $(tn) ) failed", "tn=%s", table_name ) );
    }
    else
    {
        if ( opts->cursor_cache_size == 0 )
            rc = VTableCreateCursorRead( evidence_interval_tbl, &atx->cmn.cursor );
        else
            rc = VTableCreateCachedCursorRead( evidence_interval_tbl, &atx->cmn.cursor, opts->cursor_cache_size );
        if ( rc != 0 )
        {
            (void)PLOGERR( klogInt, ( klogInt, rc, "VTableCreateCursorRead( $(tn) ) failed", "tn=%s", table_name ) );
        }
        else
        {
            struct KNamelist * available_columns;

            rc = VTableListReadableColumns ( evidence_interval_tbl, &available_columns );
            if ( rc != 0 )
            {
                (void)PLOGERR( klogInt, ( klogInt, rc, 
                    "VTableListReadableColumns( $(src) ) failed", "src=%c", 'I' ) );
            }
            else
            {
                rc = prepare_cmn_table_rows( opts, evidence_interval_tbl, &atx->cmn,
                            'I', available_columns ); /* common to prim/sec/ev-align */
                KNamelistRelease( available_columns );
            }
        
            if ( rc == 0 )
                rc = add_column( atx->cmn.cursor, COL_PLOIDY, &atx->ploidy_idx );            

            if ( rc == 0 && ( opts->dump_cg_sam || opts->dump_cg_ev_dnb ) )
                rc = prepare_sub_ev_alignment_table_cursor( opts, db, atx );

            if ( rc != 0 )
                VCursorRelease( atx->cmn.cursor );
        }
        VTableRelease ( evidence_interval_tbl ); /* the cursor keeps the table alive */
    }
    return rc;
}


static rc_t add_table_pl_iter( const samdump_opts * const opts,
                               PlacementSetIterator * const set_iter,
                               const ReferenceObj * const ref_obj,
                               const input_database * const idb,
                               INSDC_coord_zero ref_pos,
                               INSDC_coord_len ref_len,
                               const char * spot_group,
                               const char * table_name,
                               align_id_src id_src_selector,
                               Vector * const context_list )
{
    rc_t rc = 0;
    align_table_context * atx;
    PlacementRecordExtendFuncs ext_0; /* ReferenceObj_MakePlacementIterator makes copies of the elements */

    memset( &ext_0, 0, sizeof ext_0 );
    atx = calloc( 1, sizeof * atx );
    if ( atx == NULL )
    {
        rc = RC( rcExe, rcNoTarg, rcConstructing, rcMemory, rcExhausted );
        (void)PLOGERR( klogInt, ( klogInt, rc, "align-context-allocation for $(tn) failed", "tn=%s", table_name ) );
    }
    else
    {
        init_align_table_context( atx, idb->db_idx, ref_obj );
        rc = ReferenceObj_Idx( ref_obj, &atx->ref_idx );
        if ( rc != 0 )
        {
            (void)PLOGERR( klogInt, ( klogInt, rc, "failed to detect ref-idx for $(tn) failed", "tn=%s", table_name ) );
        }
        else
        {
            switch( id_src_selector )
            {
                case primary_align_ids   :  atx->align_table_type = att_primary;
                                            rc = prepare_prim_sec_table_cursor( opts, idb->db, table_name, atx );
                                            break;

                case secondary_align_ids :  atx->align_table_type = att_secondary;
                                            rc = prepare_prim_sec_table_cursor( opts, idb->db, table_name, atx );
                                            break;

                case evidence_align_ids  :  atx->align_table_type = att_evidence;
                                            rc = prepare_evidence_table_cursor( opts, idb->db, table_name, atx );
                                            break;
            }
        }
        if ( rc == 0 )
        {
            ext_0.data = atx;
            /* we must put the atx-ptr into a global list, in order to close everything later at the end... */
        }
        else
            free_align_table_context( atx );
    }

    if ( rc == 0 )
    {
        int32_t min_mapq = 0;
        PlacementIterator *pl_iter;

        if ( opts->use_min_mapq )
            min_mapq = opts->min_mapq;

        rc = ReferenceObj_MakePlacementIterator( ref_obj, /* the reference-obj it is made from */
            &pl_iter,           /* the placement-iterator we want to make */
            ref_pos,            /* where it starts on the reference */
            ref_len,            /* the whole length of this reference/chromosome */
            min_mapq,           /* no minimal mapping-quality to filter out */
            NULL,               /* no special reference-cursor */
            atx->cmn.cursor,    /* a cursor into the PRIMARY/SECONDARY/EVIDENCE-table */
            id_src_selector,    /* what ID-source to select from REFERENCE-table (ref_obj) */
            &ext_0,             /* placement-record extensions #0 with data-ptr pointing to cursor/index-struct */
            NULL,               /* no placement-record extensions #1 */
            spot_group,         /* optional spotgroup re-grouping */
            NULL                /* source-cursor specific data/context */
            );
        if ( rc == 0 )
        {
            rc = PlacementSetIteratorAddPlacementIterator ( set_iter, pl_iter );
            /* if the iterator-set was not able to take ownership of the new iterator
               we have to release the iterator right here! */
            if ( rc != 0 )
                PlacementIteratorRelease( pl_iter );

            /* if the new iterator has actually no placements inside, the call
               to PlacementSetIteratorAddPlacementIterator() returned rcDone, which is OK - we continue... */
            if ( GetRCState( rc ) == rcDone ) { rc = 0; }
        }
    }

    if ( rc == 0 )
        rc = VectorAppend ( context_list, NULL, atx );
    return rc;
}


static rc_t add_pl_iters( const samdump_opts * const opts,
                          PlacementSetIterator * const set_iter,
                          const ReferenceObj * const ref_obj,
                          const input_database * const idb,
                          INSDC_coord_zero ref_pos,
                          INSDC_coord_len ref_len,
                          const char * spot_group,
                          Vector * const context_list )
{
    KNamelist *tables;
    rc_t rc = VDatabaseListTbl( idb->db, &tables );
    if ( rc != 0 )
    {
        (void)PLOGERR( klogInt, ( klogInt, rc, "VDatabaseListTbl( $(tn) ) failed", "tn=%s", idb->path ) );
    }
    else
    {
        if ( opts->dump_primary_alignments && namelist_contains( tables, PRIM_TABLE ) ) /* read_fkt.c */
        {
            rc = add_table_pl_iter( opts, set_iter, ref_obj, idb, ref_pos, ref_len, spot_group, 
                                    PRIM_TABLE, primary_align_ids, context_list );
        }

        if ( rc == 0 && opts->dump_secondary_alignments && namelist_contains( tables, SEC_TABLE ) )
        {
            rc = add_table_pl_iter( opts, set_iter, ref_obj, idb, ref_pos, ref_len, spot_group, 
                                    SEC_TABLE, secondary_align_ids, context_list );
        }

        if ( rc == 0 )
        {
            bool b0 = ( opts->dump_cg_evidence && 
                        namelist_contains( tables, EV_INT_TABLE ) );

            bool b1 = ( ( opts->dump_cg_sam || opts->dump_cg_ev_dnb ) && 
                        namelist_contains( tables, EV_INT_TABLE ) &&
                        namelist_contains( tables, EV_AL_TABLE ) );

            if ( b0 || b1 )
            {
                rc = add_table_pl_iter( opts, set_iter, ref_obj, idb, ref_pos, ref_len, spot_group, 
                                        EV_INT_TABLE, evidence_align_ids, context_list );
            }
        }
        KNamelistRelease( tables );
    }
    return rc;
}


/* the user did not specify ranges on the reference, that means the whole file has to be dumped...
   the reflist is iterated over all ref-objects it contains ... */
static rc_t prepare_whole_files( const samdump_opts * const opts,
                                 const input_files * const ifs,
                                 PlacementSetIterator * const set_iter,
                                 Vector * const context_list )
{
    rc_t rc = 0;
    uint32_t db_idx;
    /* we now loop through all input-databases... */
    for ( db_idx = 0; db_idx < ifs->database_count && rc == 0; ++db_idx )
    {
        const input_database * idb = VectorGet( &ifs->dbs, db_idx );
        if ( idb != NULL )
        {
            uint32_t refobj_count;
            rc = ReferenceList_Count( idb->reflist, &refobj_count );
            if ( rc == 0 && refobj_count > 0 )
            {
                uint32_t ref_idx;
                for ( ref_idx = 0; ref_idx < refobj_count && rc == 0; ++ref_idx )
                {
                    const ReferenceObj* ref_obj;
                    rc = ReferenceList_Get( idb->reflist, &ref_obj, ref_idx );
                    if ( rc == 0 && ref_obj != NULL )
                    {
                        INSDC_coord_len ref_len;
                        rc = ReferenceObj_SeqLength( ref_obj, &ref_len );
                        if ( rc == 0 )
                            rc = add_pl_iters( opts,
                                set_iter,
                                ref_obj,
                                idb,
                                0,                  /* where it starts on the reference */
                                ref_len,            /* the whole length of this reference/chromosome */
                                NULL,               /* no spotgroup re-grouping (yet) */
                                context_list
                                );
                        ReferenceObj_Release( ref_obj );
                    }
                }
            }
        }
    }
    return rc;
}


typedef struct on_region_ctx
{
    rc_t rc;
    const samdump_opts * opts;
    input_database * idb;
    PlacementSetIterator * set_iter;
    Vector *context_list;
} on_region_ctx;


static void CC on_region( BSTNode *n, void *data )
{
    on_region_ctx * rctx = data;
    if ( rctx->rc == 0 )
    {
        reference_region * ref_rgn = ( reference_region * )n;
        const ReferenceObj * ref_obj;
        rctx->rc = ReferenceList_Find( rctx->idb->reflist, &ref_obj, ref_rgn->name, string_size( ref_rgn->name ) );
        if ( rctx->rc == 0 )
        {
            uint32_t range_idx, range_count = VectorLength( &ref_rgn->ranges );
            for ( range_idx = 0; range_idx < range_count && rctx->rc == 0; ++range_idx )
            {
                range * r = VectorGet( &ref_rgn->ranges, range_idx );
                if ( r != NULL )
                {
                    INSDC_coord_len len;
                    if ( r->start == 0 && r->end == 0 )
                    {
                        r->start = 1;
                        rctx->rc = ReferenceObj_SeqLength( ref_obj, &len );
                        if ( rctx->rc == 0 )
                            r->end = ( r->start + len );
                    }
                    else
                    {
                        len = ( r->end - r->start + 1 );
                    }
                    if ( rctx->rc == 0 )
                    {
                        rctx->rc = add_pl_iters( rctx->opts, rctx->set_iter, ref_obj, rctx->idb,
                            r->start,           /* where the range starts on the reference */
                            len,                /* the length of this range */
                            NULL,               /* no spotgroup re-grouping (yet) */
                            rctx->context_list
                            );
                    }
                }
            }
            ReferenceObj_Release( ref_obj );
        }
        else
        {
            if ( GetRCState( rctx->rc ) == rcNotFound ) rctx->rc = 0;
        }
    }
}


static rc_t prepare_regions( const samdump_opts * const opts,
                             const input_files * const ifs,
                             PlacementSetIterator * const set_iter,
                             Vector * const context_list )
{
    uint32_t db_idx;
    on_region_ctx rctx;

    rctx.rc = 0;
    rctx.opts = opts;
    rctx.set_iter = set_iter;
    rctx.context_list = context_list;
    /* we now loop through all input-databases... */
    for ( db_idx = 0; db_idx < ifs->database_count && rctx.rc == 0; ++db_idx )
    {
        rctx.idb = VectorGet( &ifs->dbs, db_idx );
        if ( rctx.idb != NULL )
            BSTreeForEach( ( BSTree * ) &opts->regions, false, on_region, &rctx );
    }
    return rctx.rc;
}


static uint32_t calc_mate_flags( uint32_t flags )
{
    uint32_t res = ( flags & 0x1 ) |
                   ( flags & 0x2 ) |
                   ( ( flags & 0x8 ) >> 1 ) |
                   ( ( flags & 0x4 ) << 1 ) |
                   ( ( flags & 0x20 ) >> 1 ) |
                   ( ( flags & 0x10 ) << 1 ) |
                   ( ( flags & 0x40 ) ? 0x80 : 0x40 ) |
                   ( flags & 0x700 );
    return res;
}


static const char *equal_sign = "=";


static rc_t print_qslice( const samdump_opts * const opts,
                          bool reverse,
                          const char * source,
                          uint32_t source_str_len,
                          uint32_t * source_offset,
                          const uint32_t * source_len_vector,
                          uint32_t source_len_vector_len,
                          uint32_t slice_nr )
{
    rc_t rc = 0;
    if ( *source_offset > source_str_len || slice_nr >= source_len_vector_len )
        rc = RC( rcExe, rcNoTarg, rcReading, rcParam, rcInvalid );
    else
    {
        uint32_t len = source_len_vector[ slice_nr ];
        if ( len > 0 )
        {
            const char * ptr = &source[ *source_offset ];
            rc = dump_quality_33( opts, ptr, len, reverse ); /* sam-dump-opts.c */
            if ( rc == 0 )
            {
                rc = KOutMsg( "\t" );
                if ( rc == 0 )
                    *source_offset += len;
            }
        }
        else
            rc = KOutMsg( "*\t" );
    }
    return rc;
}


static rc_t modify_and_print_cigar( const char * cigar,
                                    size_t cigar_len,
                                    CigOps *ref_cig,
                                    int32_t ref_cig_len,
                                    INSDC_coord_zero ref_pos,
                                    uint32_t read_len )
{
    rc_t rc;
    if ( cigar_len > 0 )
    {
        char cigbuf[ MAX_CG_CIGAR_LEN ];
        CigOps al_cig[ 1024 ];
        ExplodeCIGAR( al_cig, 1024, cigar, cigar_len );
        CombineCIGAR( cigbuf, al_cig, read_len, ref_pos, ref_cig, ref_cig_len );
        rc = KOutMsg( "%s\t", cigbuf );
    }
    else
        rc = KOutMsg( "*\t" );
    return rc;
}


static rc_t get_READ_QUALITY_EDIT_DIST( cg_cigar_output * cgc_output,
                                        int64_t align_id,
                                        const align_cmn_context * acc )
{
    /* get READ, QUALITY and EIDT_DIST before cigar manipulation because we need/change these values */
    rc_t rc = read_char_ptr( align_id, acc->cursor, acc->read_idx, &cgc_output->p_read.ptr, &cgc_output->p_read.len, "READ" );
    if ( rc == 0 )
        rc = read_char_ptr( align_id, acc->cursor, acc->sam_quality_idx, &cgc_output->p_quality.ptr, &cgc_output->p_quality.len, "SAM_QUALITY" );
    if ( rc == 0 )
        rc = read_int32( align_id, acc->cursor, acc->edit_dist_idx, &cgc_output->edit_dist, 0, "EDIT_DIST" );
    cgc_output->p_tags.len = 0;
    return rc;
}


static rc_t read_ref_orientation_and_seq_read_id( cg_cigar_input * cgc_input,
                                                  int64_t align_id,
                                                  const align_cmn_context * acc )
{
    rc_t rc = read_bool( align_id, acc->cursor, acc->ref_orientation_idx, &cgc_input->orientation, false, "REF_ORIENT" );
    if ( rc == 0 )
        rc = read_INSDC_coord_one( align_id, acc->cursor, acc->seq_read_id_idx, &cgc_input->seq_req_id, 0, "SEQ_READ_ID" );
    return rc;
}

/* this function expects:
    READ        in : cgc_output->p_read.ptr, cgc_output->p_read.len
    SAM_QUALITY in : cgc_output->p_quality.ptr, cgc_output->p_quality.len
    CIGAR       in : cgc_input->p_cigar.ptr, cgc_input->p_cigar.len
    EDIT_DIST   in : cgc_output->edit_dist
*/
static rc_t cg_cigar_treatments( enum cigar_treatment what_treatment,
                                 cg_cigar_input * cgc_input,
                                 cg_cigar_output * cgc_output,
                                 int64_t align_id,
                                 const align_cmn_context * acc )
{
    rc_t rc = 0;
    switch ( what_treatment )
    {
        case ct_unchanged : cgc_output->p_cigar.len  = cgc_input->p_cigar.len;
                            cgc_output->p_cigar.ptr = cgc_input->p_cigar.ptr;
                            break;

        case ct_cg_style  : rc = read_ref_orientation_and_seq_read_id( cgc_input, align_id, acc );
                            if ( rc == 0 )
                            {
                                cgc_input->edit_dist_available = true;
                                cgc_input->edit_dist = cgc_output->edit_dist;
                                rc = make_cg_cigar( cgc_input, cgc_output );
                                if ( rc == 0 )
                                {
                                    cgc_output->p_cigar.len = cgc_output->cigar_len;
                                    cgc_output->p_cigar.ptr = cgc_output->cigar;
                                }
                            }
                            break;

        case ct_cg_merge :  rc = read_ref_orientation_and_seq_read_id( cgc_input, align_id, acc );
                            if ( rc == 0 )
                            {
                                cgc_input->p_read.ptr = cgc_output->p_read.ptr;
                                cgc_input->p_read.len = cgc_output->p_read.len;
                                cgc_input->p_quality.ptr = cgc_output->p_quality.ptr;
                                cgc_input->p_quality.len = cgc_output->p_quality.len;
                                cgc_input->edit_dist_available = true;
                                cgc_input->edit_dist = cgc_output->edit_dist;
                                rc = make_cg_merge( cgc_input, cgc_output );
                                if ( rc == 0 )
                                {
                                    cgc_output->p_cigar.len = cgc_output->cigar_len;
                                    cgc_output->p_cigar.ptr = cgc_output->cigar;
                                }
                            }
                            break;
    }
    return rc;
}


/* triggered by option "--CG-SAM" */
static rc_t print_evidence_alignment_cg_sam( const samdump_opts * const opts,
                                             const PlacementRecord * const rec,
                                             const align_table_context * const atx,
                                             int64_t align_id,
                                             uint32_t ploidy_idx,
                                             const char * ref_name,
                                             INSDC_coord_zero allele_pos,
                                             int32_t ref_cig_len )
{
    const VCursor * cursor = atx->eval.cursor;
    INSDC_coord_zero ref_pos;
    uint32_t seq_name_len, sam_flags, spot_group_len = 0;
    const char * seq_name, * spot_group;
    int32_t mapq;
    cg_cigar_output cgc_output;

    rc_t rc = read_char_ptr( align_id, cursor, atx->seq_name_idx, &seq_name, &seq_name_len, "SEQ_NAME" );
    if ( rc == 0 && atx->eval.seq_spot_group_idx != COL_NOT_AVAILABLE )
        rc = read_char_ptr( align_id, cursor, atx->eval.seq_spot_group_idx, &spot_group, &spot_group_len, "SEQ_SPOT_GROUP" );

    if ( rc == 0 )
    {
        if ( opts->print_cg_names )
        {
            if ( spot_group_len > 0 )
                /* SAM-FIELD: QNAME     constructed from spot-group/seq-name */
                rc = KOutMsg( "%.*s-1:%.*s\t", spot_group_len, spot_group, seq_name_len, seq_name );

        }
        else
        {
            if ( seq_name_len > 0 )
                /* SAM-FIELD: QNAME     constructed from allel-id/sub-id */
                rc = KOutMsg( "%.*s/ALLELE_%li.%u\t", seq_name_len, seq_name, rec->id, ploidy_idx );
        }
    }

    if ( rc == 0 )
        rc = read_INSDC_coord_zero( align_id, cursor, atx->ref_pos_idx, &ref_pos, 0, "REF_POS" );

    if ( rc == 0 )
        rc = read_int32( align_id, cursor, atx->mapq_idx, &mapq, 0, "MAPQ" );

    if ( rc == 0 )
    {
        uint8_t ref_orient;
        rc = read_uint8( align_id, cursor, atx->eval.ref_orientation_idx, &ref_orient, 0, "REF_ORIENT" );
        if ( rc == 0 )
        {
            INSDC_coord_one seq_read_id;
            bool cmpl = ref_orient;
            rc = read_INSDC_coord_one( align_id, cursor, atx->eval.seq_read_id_idx, &seq_read_id, 0, "SEQ_READ_ID" );
            sam_flags = ( 1 | ( cmpl ? 0x10 : 0 ) | ( seq_read_id == 1 ? 0x40 : 0x80 ) );
        }
    }

    /* SAM-FIELD: FLAG      SRA-column: SAM_FLAGS ( uint32 ) */
    /* SAM-FIELD: RNAME     SRA-column: ALLEL-NAME.ploidy_idx */
    /* SAM-FIELD: POS       SRA-column: REF_POS + 1 */
    /* SAM-FIELD: MAPQ      SRA-column: MAPQ ( from evidence-alignment-table, not from allel! ) */
    if ( rc == 0 )
        rc = KOutMsg( "%u\t%s\t%i\t%d\t", sam_flags, ref_name, allele_pos + ref_pos + 1, mapq );

    /* get READ, QUALITY and EIDT_DIST before cigar manipulation because we need/change these values */
    if ( rc == 0 )
        rc = get_READ_QUALITY_EDIT_DIST( &cgc_output, align_id, &atx->eval );

    /* SAM-FIELD: CIGAR     SRA-column: CIGAR_SHORT / with special treatment */
    if ( rc == 0 )
    {
        cg_cigar_input cgc_input;
        rc = read_char_ptr( align_id, cursor, atx->eval.cigar_idx, &cgc_input.p_cigar.ptr, &cgc_input.p_cigar.len, "CIGAR" );
        if ( rc == 0 )
            rc = cg_cigar_treatments( opts->cigar_treatment, &cgc_input, &cgc_output, align_id, &atx->eval );
        if ( rc == 0 )
            rc = modify_and_print_cigar( cgc_output.p_cigar.ptr, cgc_output.p_cigar.len,
                                         atx->cig_op_buffer, ref_cig_len, ref_pos, cgc_output.p_read.len );
    }

    /* SAM-FIELD: RNEXT     SRA-column: MATE_REF_NAME '*' no mates! */
    /* SAM-FIELD: PNEXT     SRA-column: MATE_REF_POS + 1 '0' no mates */
    /* SAM-FIELD: TLEN      SRA-column: TEMPLATE_LEN '0' not in table */
    /* SAM-FIELD: SEQ       SRA-column: READ  */
    if ( rc == 0 )
        rc = KOutMsg( "*\t0\t0\t%.*s\t", cgc_output.p_read.len, cgc_output.p_read.ptr );

    /* SAM-FIELD: QUAL      SRA-column: SAM_QUALITY */
    if ( rc == 0 && cgc_output.p_quality.len > 0 )
        rc = dump_quality_33( opts, cgc_output.p_quality.ptr, cgc_output.p_quality.len, false ); /* sam-dump-opts.c */

    /* OPT SAM-FIELD: RG     SRA-column: SEQ_SPOT_GROUP */
    if ( rc == 0 && spot_group_len > 0 )
        rc = KOutMsg( "\tRG:Z:%.*s", spot_group_len, spot_group );

    if ( rc == 0 && cgc_output.p_tags.len > 0 )
        rc = KOutMsg( "\t%.*s", cgc_output.p_tags.len, cgc_output.p_tags.ptr );

    /* OPT SAM-FIELD: ZI     SRA-column: rec->id */
    /* OPT SAM-FIELD: ZA     SRA-column: ploidy_idx */
    if ( rc == 0 )
        rc = KOutMsg( "\tZI:i:%li\tZA:i:%u", rec->id, ploidy_idx );

    /* OPT SAM-FIELD: NH     SRA-column: ALIGNMENT_COUNT */
    if ( rc == 0 && atx->eval.al_count_idx != COL_NOT_AVAILABLE )
    {
        const uint8_t * al_count;
        uint32_t al_count_len;
        rc = read_uint8_ptr( align_id, cursor, atx->eval.al_count_idx, &al_count, &al_count_len, "ALIGNMENT_COUNT" );
        if ( rc == 0 && al_count_len > 0 )
            rc = KOutMsg( "\tNH:i:%u", *al_count );
    }

    /* OPT SAM-FIELD: NM     SRA-column: EDIT_DISTANCE */
    if ( rc == 0 )
        rc = KOutMsg( "\tNM:i:%u", cgc_output.edit_dist );

    /* OPT SAM-FIELD: XI     SRA-column: ALIGN_ID */
    if ( rc == 0 && opts->print_alignment_id_in_column_xi )
        rc = KOutMsg( "\tXI:i:%u", align_id );

    if ( rc == 0 )
        rc = KOutMsg( "\n" );

    return rc;
}


/*  triggered by option --CG-evidence-dnb */
static rc_t print_evidence_alignment_cg_ev_dnb( const samdump_opts * const opts,
                                                const PlacementRecord * const rec,
                                                const align_table_context * const atx,
                                                int64_t align_id,
                                                uint32_t ploidy_idx )
{
    const VCursor * cursor = atx->eval.cursor;
    INSDC_coord_zero ref_pos;
    uint32_t seq_name_len, sam_flags, spot_group_len = 0;
    int32_t mapq;
    const char * seq_name, * spot_group;
    cg_cigar_output cgc_output;

    rc_t rc = read_char_ptr( align_id, cursor, atx->seq_name_idx, &seq_name, &seq_name_len, "SEQ_NAME" );
    if ( rc == 0 && atx->eval.seq_spot_group_idx != COL_NOT_AVAILABLE )
        rc = read_char_ptr( align_id, cursor, atx->eval.seq_spot_group_idx, &spot_group, &spot_group_len, "SEQ_SPOT_GROUP" );

    if ( rc == 0 )
    {
        if ( opts->print_cg_names )
        {
            if ( spot_group_len > 0 )
                /* SAM-FIELD: QNAME     constructed from spot-group/seq-name */
                rc = KOutMsg( "%.*s-1:%.*s\t", spot_group_len, spot_group, seq_name_len, seq_name );

        }
        else
        {
            if ( seq_name_len > 0 )
                /* SAM-FIELD: QNAME     constructed from allel-id/sub-id */
                rc = KOutMsg( "%.*s/ALLELE_%li.%u\t", seq_name_len, seq_name, rec->id, ploidy_idx );
        }
    }

    if ( rc == 0 )
        rc = read_INSDC_coord_zero( align_id, cursor, atx->ref_pos_idx, &ref_pos, 0, "REF_POS" );

    if ( rc == 0 )
        rc = read_int32( align_id, cursor, atx->mapq_idx, &mapq, 0, "MAPQ" );

    if ( rc == 0 )
    {
        uint8_t ref_orient;
        rc = read_uint8( align_id, cursor, atx->eval.ref_orientation_idx, &ref_orient, 0, "REF_ORIENT" );
        if ( rc == 0 )
        {
            INSDC_coord_one seq_read_id;
            bool cmpl = ref_orient;
            rc = read_INSDC_coord_one( align_id, cursor, atx->eval.seq_read_id_idx, &seq_read_id, 0, "SEQ_READ_ID" );
            sam_flags = ( 1 | ( cmpl ? 0x10 : 0 ) | ( seq_read_id == 1 ? 0x40 : 0x80 ) );
        }
    }

    /* SAM-FIELD: FLAG      SRA-column: SAM_FLAGS ( uint32 ) */
    /* SAM-FIELD: RNAME     SRA-column: ALLEL-NAME.ploidy_idx */
    /* SAM-FIELD: POS       SRA-column: REF_POS + 1 */
    /* SAM-FIELD: MAPQ      SRA-column: MAPQ ( from evidence-alignment-table, not from allel! ) */
    if ( rc == 0 )
        rc = KOutMsg( "%u\tALLELE_%li.%u\t%i\t%d\t", sam_flags, rec->id, ploidy_idx, ref_pos + 1, mapq );

    /* get READ, QUALITY and EIDT_DIST before cigar manipulation because we need/change these values */
    if ( rc == 0 )
        rc = get_READ_QUALITY_EDIT_DIST( &cgc_output, align_id, &atx->eval );

    /* SAM-FIELD: CIGAR     SRA-column: CIGAR_SHORT / with or without treatment */
    if ( rc == 0 )
    {
        cg_cigar_input cgc_input;
        rc = read_char_ptr( align_id, cursor, atx->eval.cigar_idx, &cgc_input.p_cigar.ptr, &cgc_input.p_cigar.len, "CIGAR" );
        if ( rc == 0 )
        rc = cg_cigar_treatments( opts->cigar_treatment, &cgc_input, &cgc_output, align_id, &atx->eval );
        if ( rc == 0 )
            rc = cg_canonical_print_cigar( cgc_output.p_cigar.ptr, cgc_output.p_cigar.len);
	    if(rc == 0) rc = KOutMsg( "\t");
    }

    /* SAM-FIELD: RNEXT     SRA-column: MATE_REF_NAME '*' no mates! */
    /* SAM-FIELD: PNEXT     SRA-column: MATE_REF_POS + 1 '0' no mates */
    /* SAM-FIELD: TLEN      SRA-column: TEMPLATE_LEN '0' not in table */
    /* SAM-FIELD: SEQ       SRA-column: READ  */
    if ( rc == 0 )
        rc = KOutMsg( "*\t0\t0\t%.*s\t", cgc_output.p_read.len, cgc_output.p_read.ptr );

    /* SAM-FIELD: QUAL      SRA-column: SAM_QUALITY */
    if ( rc == 0 && cgc_output.p_quality.len > 0 )
        rc = dump_quality_33( opts, cgc_output.p_quality.ptr, cgc_output.p_quality.len, false ); /* sam-dump-opts.c */

    /* OPT SAM-FIELD: RG     SRA-column: SEQ_SPOT_GROUP */
    if ( rc == 0 && spot_group_len > 0 )
        rc = KOutMsg( "\tRG:Z:%.*s", spot_group_len, spot_group );

    if ( rc == 0 && cgc_output.p_tags.len > 0 )
        rc = KOutMsg( "\t%.*s", cgc_output.p_tags.len, cgc_output.p_tags.ptr );

    /* OPT SAM-FIELD: NH     SRA-column: ALIGNMENT_COUNT */
    if ( rc == 0 && atx->eval.al_count_idx != COL_NOT_AVAILABLE )
    {
        const uint8_t * al_count;
        uint32_t al_count_len;
        rc = read_uint8_ptr( align_id, cursor, atx->eval.al_count_idx, &al_count, &al_count_len, "ALIGNMENT_COUNT" );
        if ( rc == 0 && al_count_len > 0 )
            rc = KOutMsg( "\tNH:i:%u", *al_count );
    }

    /* OPT SAM-FIELD: NM     SRA-column: EDIT_DISTANCE */
    if ( rc == 0 )
        rc = KOutMsg( "\tNM:i:%u", cgc_output.edit_dist );

    /* OPT SAM-FIELD: XI     SRA-column: ALIGN_ID */
    if ( rc == 0 && opts->print_alignment_id_in_column_xi )
        rc = KOutMsg( "\tXI:i:%u", align_id );

    if ( rc == 0 )
        rc = KOutMsg( "\n" );

    return rc;
}


/* print minimal one alignment from the EVIDENCE-INTERVAL / EVIDENCE-ALIGNMENT - table(s) 
   triggered by option "--CG-SAM / --CG-evidence / --CG-evidence-dnb */
static rc_t print_alignment_sam_ev( const samdump_opts * const opts,
                                    const char * ref_name,
                                    INSDC_coord_zero pos,
                                    const PlacementRecord * const rec,
                                    align_table_context * const atx )
{
    uint32_t ploidy;
    const VCursor * cursor = atx->cmn.cursor;
    rc_t rc = read_uint32( rec->id, cursor, atx->ploidy_idx, &ploidy, 0, "PLOIDY" );
    if ( rc == 0 && ploidy > 0 )
    {
        uint32_t ploidy_idx, cigar_len_vector_len, read_len_vector_len, edit_dist_vector_len, cigar_str_len, read_len, quality_str_len;
        uint32_t quality_offset = 0;
        const uint32_t *cigar_len_vector, *read_len_vector, *edit_dist_vector;
        const char * cigar, *read, *quality;
        char * transformed_cigar = NULL;
        char * org_transformed_cigar = NULL;
        
        rc = read_char_ptr( rec->id, cursor, atx->cmn.cigar_idx, &cigar, &cigar_str_len, "CIGAR" );
        if ( rc == 0 )
        {
            org_transformed_cigar = string_dup ( cigar, cigar_str_len );
            if ( org_transformed_cigar != NULL )
            {
                uint32_t i;
                for ( i = 0; i < cigar_str_len; ++i )
                {
                    if ( org_transformed_cigar[ i ] == 'S' ) org_transformed_cigar[ i ] = 'I';
                }
                transformed_cigar = org_transformed_cigar;
            }
        }
        
        if ( rc == 0 )
            rc = read_uint32_ptr( rec->id, cursor, atx->cmn.cigar_len_idx, &cigar_len_vector, &cigar_len_vector_len, "CIGAR_LEN" );
        if ( rc == 0 )
            rc = read_char_ptr( rec->id, cursor, atx->cmn.read_idx, &read, &read_len, "READ" );
        if ( rc == 0 )
            rc = read_uint32_ptr( rec->id, cursor, atx->cmn.read_len_idx, &read_len_vector, &read_len_vector_len, "READ_LEN" );
        if ( rc == 0 )
            rc = read_char_ptr( rec->id, cursor, atx->cmn.sam_quality_idx, &quality, &quality_str_len, "QUALITY" );
        if ( rc == 0 )
            rc = read_uint32_ptr( rec->id, cursor, atx->cmn.edit_dist_idx, &edit_dist_vector, &edit_dist_vector_len, "EDIT_DIST" );

        for ( ploidy_idx = 0; ploidy_idx < ploidy && rc == 0; ++ploidy_idx )
        {
            uint32_t cigar_slice_len = cigar_len_vector[ ploidy_idx ];
            uint32_t read_slice_len = read_len_vector[ ploidy_idx ];
            if ( opts->dump_cg_evidence )
            {
                /* SAM-FIELD: QNAME     SRA-column: eventually prefixed row-id into EVIDENCE_INTERVAL - table */
                /* SAM-FIELD: FLAG      SRA-column: SAM_FLAGS ( uint32 ) */
                /* SAM-FIELD: RNAME     SRA-column: REF_NAME / REF_SEQ_ID ( char * ) */
                /* SAM-FIELD: POS       SRA-column: REF_POS + 1 */
                /* SAM-FIELD: MAPQ      SRA-column: MAPQ */
                if ( rc == 0 )
                {
                    if ( opts->print_cg_names )
                        rc = KOutMsg( "-1:0\t" );
                    else
                        rc = KOutMsg( "ALLELE_%li.%u\t", rec->id, ploidy_idx + 1 );
                }

                if ( rc == 0 )
                    rc = KOutMsg( "0\t%s\t%u\t%d\t", ref_name, pos + 1, rec->mapq );

                /* SAM-FIELD: CIGAR     SRA-column: CIGAR_SHORT / CIGAR_LONG sliced!!! */
                if ( rc == 0 )
                    rc = KOutMsg( "%.*s\t", cigar_slice_len, transformed_cigar );

                /* SAM-FIELD: RNEXT     SRA-column: MATE_REF_NAME ( !!! row_len can be zero !!! ) */
                /* SAM-FIELD: PNEXT     SRA-column: MATE_REF_POS + 1 ( !!! row_len can be zero !!! ) */
                /* SAM-FIELD: TLEN      SRA-column: TEMPLATE_LEN ( !!! row_len can be zero !!! ) */
                /* SAM-FIELD: SEQ       SRA-column: READ sliced!!! */
                if ( rc == 0 )
                    rc = KOutMsg( "*\t0\t0\t%.*s\t", read_slice_len, read );

                /* SAM-FIELD: QUAL      SRA-column: SAM_QUALITY sliced!!! */
                if ( rc == 0 )
                    rc = print_qslice( opts, false, quality, quality_str_len, &quality_offset, read_len_vector, read_len_vector_len, ploidy_idx );

                /* OPT SAM-FIELD: RG     SRA-column: ploidy_idx */
                if ( rc == 0 )
                    rc = KOutMsg( "RG:Z:ALLELE_%u", ploidy_idx + 1 );

                /* OPT SAM-FIELD: XI     SRA-column: ALIGN_ID */
                if ( rc == 0 && opts->print_alignment_id_in_column_xi )
                    rc = KOutMsg( "\tXI:i:%u", rec->id );

                /* OPT SAM-FIELD: NM     SRA-column: EDIT_DISTANCE sliced!!! */
                if ( rc == 0 && ( ploidy_idx < edit_dist_vector_len ) )
                    rc = KOutMsg( "\tNM:i:%u", edit_dist_vector[ ploidy_idx ] );

                if ( rc == 0 )
                    rc = KOutMsg( "\n" );
            }

            /* we do that here per ALLEL-READ, not at the end per ALLEL, because we have to test which alignments
               fit the ploidy_idx */

            if ( rc == 0 && ( opts->dump_cg_sam || opts->dump_cg_ev_dnb ) )
            {
                const int64_t *ev_al_ids;
                uint32_t ev_al_ids_count, read_id;

                rc = read_int64_ptr( rec->id, atx->cmn.cursor, atx->ev_alignments_idx, &ev_al_ids, &ev_al_ids_count, "EV_ALIGNMENTS" );
                for ( read_id = 0; read_id < ev_al_ids_count && rc == 0; ++read_id )
                {
                    uint32_t ref_ploidy;
                    int64_t align_id = ev_al_ids[ read_id ];
                    rc = read_uint32( align_id, atx->eval.cursor, atx->ref_ploidy_idx, &ref_ploidy, 0, "PLOIDY" );

                    if ( rc == 0 && ( ref_ploidy == ( ploidy_idx + 1 ) ) )
                    {
                        if ( rc == 0 && opts->dump_cg_sam )
                        {
                            rc = adjust_align_table_context_cig_op_buffer( atx, read_slice_len );
                            if ( rc == 0 )
                            {
                                int32_t ref_cig_len = ExplodeCIGAR( atx->cig_op_buffer, atx->cig_op_buffer_len, cigar, cigar_slice_len );
                                rc = print_evidence_alignment_cg_sam( opts, rec, atx, align_id, ploidy_idx + 1, ref_name, pos, ref_cig_len );
                            }
                        }

                        if ( rc == 0 && opts->dump_cg_ev_dnb )
                            rc = print_evidence_alignment_cg_ev_dnb( opts, rec, atx, align_id, ploidy_idx + 1 );
                    }
                }
            }

            /* advance the cigar-slice... */
            cigar += cigar_slice_len;
            if ( transformed_cigar != NULL )
                transformed_cigar += cigar_slice_len;
            read += read_slice_len;
        }
        if ( org_transformed_cigar != NULL )
            free( org_transformed_cigar );
    }
    return rc;
}


static rc_t print_alignment_sam_ps( const samdump_opts * const opts,
                                    const char * ref_name,
                                    INSDC_coord_zero pos,
                                    matecache * const mc,
                                    struct rna_splice_dict * splice_dict,
                                    const PlacementRecord * const rec,
                                    const align_table_context * const atx )
{
    uint32_t sam_flags = 0, NM_adjustments = 0, seq_spot_id_len, mate_ref_pos_len = 0, mate_ref_name_len = string_size( ref_name );
    INSDC_coord_zero mate_ref_pos = 0;
    INSDC_coord_len tlen = 0;
    int64_t mate_align_id = 0, id = rec->id;
    const int64_t * seq_spot_id;
    const char * mate_ref_name = ref_name;
    const VCursor * cursor = atx->cmn.cursor;
    cg_cigar_output cgc_output;
    rna_splice_candidates candidates; /* in cg_tools.h */
    bool rna_not_homogeneous_flag = false;

    /* SAM-FIELD: NONE      SRA-column: MATE_ALIGN_ID ( int64 ) ... for cache lookup's */
    rc_t rc = read_int64( id, cursor, atx->mate_align_id_idx, &mate_align_id, 0, "MATE_ALIGN_ID" );

    candidates.count = 0;
    candidates.fwd_matched = 0;
    candidates.rev_matched = 0;

    /* pre-read seq-spot-id, needed for unaligned cache and SAM-field QNAME */
    if ( rc == 0 )
        rc = read_int64_ptr( id, cursor, atx->cmn.seq_spot_id_idx, &seq_spot_id, &seq_spot_id_len, "SEQ_SPOT_ID" );

    /* try to find the info about the mate in the CACHE... */
    if ( rc == 0 )
    {
        if ( mate_align_id != 0 )
        {
            if ( opts->use_mate_cache && mc != NULL )
            {
                rc = matecache_lookup_same_ref( mc, atx->db_idx, mate_align_id, &mate_ref_pos, &sam_flags, &tlen );
                if ( rc == 0 )
                {
                    /* we found it in the the sam-ref-matecache */
                    const INSDC_read_filter * read_filter;
                    uint32_t read_filter_len;

                    /* cache entry-found! (on the same reference) -> that means we have now mate_ref_pos, flags and tlen */
                    matecache_remove_same_ref( mc, atx->db_idx, mate_align_id );
                    mate_ref_name = equal_sign;
                    mate_ref_name_len = 1;
                    mate_ref_pos_len = 1;

                    /* read the read-filter column and adjust the sam-flags value to reflect the presense
                       of the flag SRA_READ_FILTER_REJECT, if it is there switch 0x200 on, of not switch 0x200 off */
                    rc = read_INSDC_read_filter_ptr( id, cursor, atx->cmn.read_filter_idx, &read_filter, &read_filter_len, "RD_FILTER" );
                    if ( rc == 0 && read_filter_len > 0 )
                    {
                        if ( ( read_filter[ 0 ] & READ_FILTER_REJECT ) == READ_FILTER_REJECT )
                            sam_flags |= 0x200;
                        else
                            sam_flags &= ~0x200;

                        if ( ( read_filter[ 0 ] & READ_FILTER_CRITERIA ) == READ_FILTER_CRITERIA )
                            sam_flags |= 0x400;
                        else
                            sam_flags &= ~0x400;
                    }
                }
                else
                {
                    /* we did not find it in the the sam-ref-matecache */
                    rc = RC( rcApp, rcNoTarg, rcAccessing, rcItem, rcNotFound );
                }
            }
            else
            {
                rc = RC( rcApp, rcNoTarg, rcAccessing, rcItem, rcNotFound );
            }
        }

        if ( ( mate_align_id != 0 && GetRCState( rc ) == rcNotFound )||( mate_align_id == 0 ) )
        {
            /* no cache entry-found OR do not use mate-cache
               ---> that means we have to read it from the table... */

            rc = read_char_ptr( id, cursor, atx->mate_ref_name_idx, &mate_ref_name, &mate_ref_name_len, "MATE_REF_NAME" );
            if ( rc == 0 )
                rc = read_INSDC_coord_zero( id, cursor, atx->mate_ref_pos_idx, &mate_ref_pos, 0, "MATE_REF_POS" );
            if ( rc == 0 )
                rc = read_INSDC_coord_len( id, cursor, atx->tlen_idx, &tlen, 0, "TLEN" );
            if ( rc == 0 )
                rc = read_uint32( id, cursor, atx->sam_flags_idx, &sam_flags, 0, "SAM_FLAGS" );

            if ( rc == 0 )
            {
                int32_t cmp = -1;
                if ( mate_ref_name_len > 0 )
                {
                    size_t ref_name_len = string_size( ref_name );
                    size_t cmp_len = ( mate_ref_name_len > ref_name_len ? mate_ref_name_len : ref_name_len );
                    cmp = string_cmp( mate_ref_name, mate_ref_name_len, ref_name, ref_name_len, cmp_len );
                    if ( cmp == 0 )
                    {
                        mate_ref_name = equal_sign;
                        mate_ref_name_len = 1;
                    }
                }

                if ( opts->use_mate_cache )
                {
                    if ( mate_align_id != 0 && mate_ref_name_len > 0 && cmp == 0 )
                    {
                        /* now that we have the data, store it in sam-ref-cache it the mate is on the same ref. */
                        uint32_t mate_flags = calc_mate_flags( sam_flags );
                        rc = matecache_insert_same_ref( mc, atx->db_idx, id, pos, mate_flags, -tlen );
                    }

                    if ( mate_align_id == 0 && mate_ref_name_len == 0 && opts->print_half_unaligned_reads &&
                         atx->align_table_type == att_primary )
                    {
                        int64_t key = id;
                        rc = matecache_insert_unaligned( mc, atx->db_idx, key, pos, atx->ref_idx, *seq_spot_id );
                    }
                }
            }
        }
    }

    if ( rc == 0 && opts->use_matepair_filter && !filter_by_matepair_dist( opts, tlen ) )
        return 0;

    /* SAM-FIELD: QNAME     SRA-column: SEQ_SPOT_ID ( int64 ) */
    if ( rc == 0 )
    {
        if ( seq_spot_id_len > 0 )
        {
            if ( opts->print_spot_group_in_name | opts->print_cg_names )
            {
                const char * spot_group;
                uint32_t spot_group_len;
                rc = read_char_ptr( id, cursor, atx->cmn.seq_spot_group_idx, &spot_group, &spot_group_len, "SPOT_GROUP" );
                if ( rc == 0 )
                    rc = dump_name( opts, *seq_spot_id, spot_group, spot_group_len ); /* sam-dump-opts.c */
            }
            else
                rc = dump_name( opts, *seq_spot_id, NULL, 0 ); /* sam-dump-opts.c */
        }
        else
            rc = KOutMsg( "*" );
    }

    if ( rc == 0 )
        rc = KOutMsg( "\t" );

    /* massage the sam-flag if we are not dumping unaligned reads... */
    if ( !opts->dump_unaligned_reads    /** not going to dump unaligned **/
         && ( sam_flags & 0x1 )         /** but we have sequenced multiple fragments **/
         && ( sam_flags & 0x8 ) )       /** and not all of them align **/
        /*** remove flags talking about multiple reads **/
        /* turn off 0x001 0x008 0x040 0x080 */
        sam_flags &= ~0xC9;

    /* SAM-FIELD: FLAG      SRA-column: SAM_FLAGS ( uint32 ) */
    /* SAM-FIELD: RNAME     SRA-column: REF_NAME / REF_SEQ_ID ( char * ) */
    /* SAM-FIELD: POS       SRA-column: REF_POS + 1 */
    /* SAM-FIELD: MAPQ      SRA-column: MAPQ */
    if ( rc == 0 )
        rc = KOutMsg( "%u\t%s\t%u\t%d\t", sam_flags, ref_name, pos + 1, rec->mapq );

    /* get READ, QUALITY and EIDT_DIST before cigar manipulation because we need/change these values */
    if ( rc == 0 )
        rc = get_READ_QUALITY_EDIT_DIST( &cgc_output, id, &atx->cmn );

    /* SAM-FIELD: CIGAR     SRA-column: CIGAR_SHORT / with or without treatment */
    if ( rc == 0 )
    {
        cg_cigar_input cgc_input;
        char * temp_cigar = NULL;
        static char const *bogus_quality = "!!!!!!!!!!!!!!!!!!!!!!!!!!!!!!!!!!!";

        rc = read_char_ptr( id, cursor, atx->cmn.cigar_idx, &cgc_input.p_cigar.ptr, &cgc_input.p_cigar.len, "CIGAR" );
        if ( rc == 0 )
        {
            if ( cgc_output.p_quality.len == 0 )
            {
                cgc_output.p_quality.ptr = bogus_quality;
                cgc_output.p_quality.len = 35;
            }
            rc = cg_cigar_treatments( opts->cigar_treatment, &cgc_input, &cgc_output, id, &atx->cmn );
        }

        if ( opts->rna_splicing )
        {
	    { /*** reset previous identification of N to D ***/
		int i;
<<<<<<< HEAD
		char *c=cgc_output.p_cigar.ptr;
=======
		char *c=(char*)cgc_output.p_cigar.ptr;
>>>>>>> f6e3bffc
		for(i=0;i< cgc_output.p_cigar.len;i++){
		    if(c[i]=='N') c[i]='D';
		}
	    }
            /* discover which cigar-operations could be a RNA-splice ( it is a D-operation with min length of 10 ) */
            rc = discover_rna_splicing_candidates( cgc_output.p_cigar.len, cgc_output.p_cigar.ptr, 10, &candidates ); /* cg_tools.c */
            if ( rc == 0 && candidates.count > 0 )
            {
                /* we discover by comparing against the reference if a candidate is a RNA-splice and if it is forward or reverse */
                rc = check_rna_splicing_candidates_against_ref( rec->ref, opts->rna_splice_level, pos, &candidates ); /* cg_tools.c */
                if ( rc == 0 && ( candidates.fwd_matched > 0 || candidates.rev_matched > 0 ) )
                {
                    /* set the warning-flag that we have an alignment with not homogeneous RNA-splices */
                    if ( candidates.fwd_matched > 0 && candidates.rev_matched > 0 )
                        rna_not_homogeneous_flag = true;

                    temp_cigar = malloc( cgc_output.p_cigar.len + 1 ); /* temp_cigar will be released at the end of this block */
                    if ( temp_cigar != NULL )
                    {
                        /* create a new cigarstring by applying the candidates to the cigar-string */
                        rc = change_rna_splicing_cigar( cgc_output.p_cigar.len, temp_cigar, &candidates, &NM_adjustments ); /* cg_tools.c */
                        if ( rc == 0 )
                            cgc_output.p_cigar.ptr = temp_cigar;
                    }
                }

                /* rna-splice-log */
                if ( opts->rna_splice_log != NULL )
                {
                    /* record all the candidates... */
                    uint32_t c_idx;
                    for ( c_idx = 0; c_idx < candidates.count; c_idx++ )
                    {
                        rna_splice_candidate * candidate = &( candidates.candidates[ c_idx ] );
                        splice_dict_entry entry;
                        uint32_t intron_pos = pos + candidate->ref_offset;
                        if ( rna_splice_dict_get( splice_dict, intron_pos, candidate->len, &entry ) )
                        {
                            entry.count += 1;
                            rna_splice_dict_set( splice_dict, intron_pos, candidate->len, &entry );
                        }
                        else
                        {
                            entry.count = 1;
                            entry.intron_type = candidate->matched;
                            rna_splice_dict_set( splice_dict, intron_pos, candidate->len, &entry );
                        }
                    }
                }

            }
            if ( candidates.cigops != NULL )
                free( ( void * ) candidates.cigops );
        }
        if ( rc == 0 )
            rc = KOutMsg( "%.*s\t", cgc_output.p_cigar.len, cgc_output.p_cigar.ptr );

        if ( temp_cigar != NULL )
            free( temp_cigar );
    }

    /* SAM-FIELD: RNEXT     SRA-column: MATE_REF_NAME ( !!! row_len can be zero !!! ) */
    /* SAM-FIELD: PNEXT     SRA-column: MATE_REF_POS + 1 ( !!! row_len can be zero !!! ) */
    /* SAM-FIELD: TLEN      SRA-column: TEMPLATE_LEN ( !!! row_len can be zero !!! ) */
    if ( rc == 0 )
    {
        if ( mate_ref_name_len > 0 )
        {
            rc = KOutMsg( "%.*s\t%u\t%d\t", mate_ref_name_len, mate_ref_name, mate_ref_pos + 1, tlen );
        }
        else
        {
            if ( mate_ref_pos_len == 0 )
                rc = KOutMsg( "*\t0\t%d\t", tlen );
            else
                rc = KOutMsg( "*\t%u\t%d\t", mate_ref_pos, tlen );
        }
    }

    /* SAM-FIELD: SEQ       SRA-column: READ */
    if ( rc == 0 )
        rc = KOutMsg( "%.*s\t", cgc_output.p_read.len, cgc_output.p_read.ptr );

    /* SAM-FIELD: QUAL      SRA-column: SAM_QUALITY */
    if ( rc == 0 )
    {
        if ( cgc_output.p_quality.len > 0 )
            rc = dump_quality_33( opts, cgc_output.p_quality.ptr, cgc_output.p_quality.len, false );
        else
            rc = KOutMsg( "*" );
    }

    /* OPT SAM-FIELD: RG     SRA-column: SPOT_GROUP */
    if ( rc == 0 && ( atx->cmn.seq_spot_group_idx != COL_NOT_AVAILABLE ) )
    {
        const char * spot_grp = NULL;
        uint32_t spot_grp_len;
        rc = read_char_ptr( id, cursor, atx->cmn.seq_spot_group_idx, &spot_grp, &spot_grp_len, "SPOT_GROUP" );
        if ( rc == 0 && spot_grp_len > 0 )
            rc = KOutMsg( "\tRG:Z:%.*s", spot_grp_len, spot_grp );
    }

    if ( rc == 0 && cgc_output.p_tags.len > 0 )
        rc = KOutMsg( "\t%.*s", cgc_output.p_tags.len, cgc_output.p_tags.ptr );

    /* OPT SAM-FIELD: XI     SRA-column: ALIGN_ID */
    if ( rc == 0 && opts->print_alignment_id_in_column_xi )
        rc = KOutMsg( "\tXI:i:%u", id );

    /* to match sam-tools output: in case we are dumping this in CG-mode.... */
    if ( rc == 0 && ( opts->cigar_treatment != ct_unchanged ) && ( atx->al_group_idx != COL_NOT_AVAILABLE ) )
    {
        const char * align_grp;
        uint32_t align_grp_len;
        rc = read_char_ptr( id, cursor, atx->al_group_idx, &align_grp, &align_grp_len, "ALIGN_GROUP" );
        if ( rc == 0 && align_grp_len > 0 )
        {
            uint32_t i;
            for ( i = 0; rc == 0 && i < align_grp_len - 1; ++i )
            {
                if ( align_grp[ i ] == '_' )
                {
                    rc = KOutMsg( "\tZI:i:%.*s\tZA:i:%.1s", i, align_grp, align_grp + i + 1 );
                    break;
                }
            }
        }
    }
    
    /* OPT SAM-FIELD: NH     SRA-column: ALIGNMENT_COUNT */
    if ( rc == 0 && atx->cmn.al_count_idx != COL_NOT_AVAILABLE )
    {
        const uint8_t * al_count;
        uint32_t al_count_len;
        rc = read_uint8_ptr( id, cursor, atx->cmn.al_count_idx, &al_count, &al_count_len, "ALIGNMENT_COUNT" );
        if ( rc == 0 && al_count_len > 0 )
            rc = KOutMsg( "\tNH:i:%u", *al_count );
    }

    /* OPT SAM-FIELD: NM     SRA-column: EDIT_DISTANCE */
    if ( rc == 0 )
        rc = KOutMsg( "\tNM:i:%u", ( cgc_output.edit_dist - NM_adjustments ) );

    /* OPT SAM-FIELD: XS:A:+/-  SRA-column: RNA-SPLICING detected via computation, or from the RNA_ORIENTATION - column */
    if ( rc == 0 )
    {
        if ( opts->rna_splicing )
        {
            /* analysis of rna-splicing explicitly requested at the commandline */
            if ( candidates.fwd_matched > 0 || candidates.rev_matched > 0 )
            {
                if ( candidates.fwd_matched > 0 )
                    rc = KOutMsg( "\tXS:A:+" );
                else 
                    rc = KOutMsg( "\tXS:A:-" );
            }
/*
            uint32_t i;
            KOutMsg( "\tXS:A:" );
            for ( i = 0; i < candidates.count; ++i )
            {
                rna_splice_candidate * rsc = &candidates.candidates[ i ];
                KOutMsg( "( offs=%u | len=%u | op_idx=%u | matech=%u )", rsc->offset, rsc->len, rsc->op_idx, rsc->matched );
            }
*/

        }
        else
        {
            /* have a look if we have a RNA_ORIENTATION - column available */
            if ( atx->rna_orientation_idx != COL_NOT_AVAILABLE )
            {
                const char * rna_orientation;
                uint32_t rna_orientation_len;
                rc = read_char_ptr( id, cursor, atx->rna_orientation_idx,
                                    &rna_orientation, &rna_orientation_len, "RNA_ORIENTATION" );
                if ( rc == 0 && rna_orientation_len > 0 )
                {
                    rc = KOutMsg( "\tXS:A:%c", rna_orientation[ 0 ] );
                }
            }
        }
    }

    if ( rc == 0 )
        rc = KOutMsg( "\n" );

    /* print a log-info if have to because RNA-splicing is requested and we have not homogeneous bits */
    if ( rna_not_homogeneous_flag )
    {
        KLogLevel tmp_lvl = KLogLevelGet();
        KLogLevelSet( klogInfo );

        (void)PLOGMSG( klogInfo, ( klogInfo, "not homogeneous RNA-splices found in alignment #$(an) at $(ref).$(pos)", 
                        "an=%lu,ref=%s,pos=%u", id, ref_name, pos ) );

        KLogLevelSet( tmp_lvl );
    }

    return rc;
}


static rc_t print_alignment_fastx( const samdump_opts * const opts,
                                   const char * ref_name,
                                   INSDC_coord_zero pos,
                                   matecache * const mc,
                                   const PlacementRecord * const rec,
                                   const align_table_context * const atx )
{
    bool orientation;
    const VCursor *cursor = atx->cmn.cursor;
    int64_t mate_align_id;
    const int64_t * seq_spot_id;
    uint32_t seq_spot_id_len;

    rc_t rc = read_int64_ptr( rec->id, cursor, atx->cmn.seq_spot_id_idx, &seq_spot_id, &seq_spot_id_len, "SEQ_SPOT_ID" );

    /* this is here to detect if the mate is aligned, if NOT, we want to put it into the unaligned-cache! */
    if ( rc == 0 && opts->print_half_unaligned_reads )
    {
        rc = read_int64( rec->id, cursor, atx->mate_align_id_idx, &mate_align_id, 0, "MATE_ALIGN_ID" );
        if ( rc == 0 && mate_align_id == 0 && mc != NULL && opts->use_mate_cache )
        {
            rc = matecache_insert_unaligned( mc, atx->db_idx, rec->id, pos, atx->ref_idx, *seq_spot_id );
        }
    }

    if ( opts->output_format == of_fastq )
        rc = KOutMsg( "@" );
    else
        rc = KOutMsg( ">" );

    /* SAM-FIELD: QNAME     1.row: name */
    if ( rc == 0 )
    {
        if ( seq_spot_id_len > 0 )
        {
            if ( opts->print_spot_group_in_name )
            {
                const char * spot_grp;
                uint32_t spot_grp_len;
                rc = read_char_ptr( rec->id, cursor, atx->cmn.seq_spot_group_idx, &spot_grp, &spot_grp_len, "SEQ_SPOT_GROUP" );
                if ( rc == 0 )
                    rc = dump_name( opts, *seq_spot_id, spot_grp, spot_grp_len ); /* sam-dump-opts.c */
            }
            else
                rc = dump_name( opts, *seq_spot_id, NULL, 0 ); /* sam-dump-opts.c */
        }
        else
            rc = KOutMsg( "*" );

        if ( rc == 0 )
        {
            uint32_t seq_read_id;
            rc = read_uint32( rec->id, cursor, atx->cmn.seq_read_id_idx, &seq_read_id, 0, "SEQ_READ_ID" );
            if ( rc == 0 )
                rc = KOutMsg( "/%u", seq_read_id );
        }
    }

    /* SRA-column: REF_ORIENTATION ( bool ) ... needed for quality */
    if ( rc == 0 )
        rc = read_bool( rec->id, cursor, atx->cmn.ref_orientation_idx, &orientation, false, "REF_ORIENT" );

    /* source of the alignment: primary/secondary/evidence */
    if ( rc == 0 )
    {
        switch( atx->align_table_type )
        {
        case att_primary    :   rc = KOutMsg( " primary" ); break;
        case att_secondary  :   rc = KOutMsg( " secondary" ); break;
        case att_evidence   :   rc = KOutMsg( " evidence" ); break;
        }
    }

    /* against what reference aligned, at what position, with what mapping-quality */
    if ( rc == 0 )
        rc = KOutMsg( " ref=%s pos=%u mapq=%i\n", ref_name, pos + 1, rec->mapq );

    /* READ at a new line */
    if ( rc == 0 )
    {
        const char * read;
        uint32_t read_size;
        rc = read_char_ptr( rec->id, cursor, atx->cmn.raw_read_idx, &read, &read_size, "RAW_READ" );
        if ( rc == 0 )
        {
            if ( read_size > 0 )
                rc = KOutMsg( "%.*s\n", read_size, read );
            else
                rc = KOutMsg( "*\n" );
        }
    }

    /* QUALITY on a new line if in fastq-mode */
    if ( rc == 0 && opts->output_format == of_fastq )
    {
        rc = KOutMsg( "+\n" );
        if ( rc == 0 )
        {
            const char * quality;
            uint32_t quality_size;
            rc = read_char_ptr( rec->id, cursor, atx->cmn.sam_quality_idx, &quality, &quality_size, "SAM_QUALITY" );
            if ( rc == 0 )
            {
                if ( quality_size > 0 )
                    rc = dump_quality_33( opts, quality, quality_size, false );
                else
                    rc = KOutMsg( "*" );
            }
            if ( rc == 0 )
                rc = KOutMsg( "\n" );
        }
    }

    return rc;
}


/* print one record of alignment-information in SAM-format */
static rc_t walk_position( const samdump_opts * const opts,
                           PlacementSetIterator * const set_iter,
                           const char * ref_name,
                           INSDC_coord_zero pos,
                           matecache * const mc,
                           struct rna_splice_dict * splice_dict,
                           INSDC_coord_zero first_pos,
                           INSDC_coord_len len )
{
    rc_t rc = 0;
    while ( rc == 0 )
    {
        rc = Quitting ();
        if ( rc == 0 )
        {
            const PlacementRecord *rec;
            rc = PlacementSetIteratorNextRecordAt( set_iter, pos, &rec );
            if ( rc != 0 )
            {
                if ( GetRCState( rc ) != rcDone )
                {
                    LOGERR( klogInt, rc, "PlacementSetIteratorNextRecordAt() failed" );
                }
            }
            else
            {

#if _DEBUGGING
                if ( opts->perf_log != NULL )
                    perf_log_line( opts->perf_log, pos );
#endif

                /* We have to do this here, becasue the nature of the iterator is to return all alignments that
                   touch ( stick into ) the requested interval. But: sam-dump has to dump alignments that
                   !! start !! in the requested interval. */
                if ( pos >= first_pos )
                {
                    align_table_context * atx = PlacementRecord_get_ext_data_ptr( rec, placementRecordExtension0 );
                    if ( atx == NULL )
                    {
                        rc = RC( rcExe, rcNoTarg, rcReading, rcParam, rcNull );
                        LOGERR( klogInt, rc, "no placement-record-context available" );
                    }
                    else
                    {
                        if ( opts->output_format == of_sam )
                        {
                            if ( atx->align_table_type == att_evidence )
                                rc = print_alignment_sam_ev( opts, ref_name, pos, rec, atx );
                            else
                                rc = print_alignment_sam_ps( opts, ref_name, pos, mc, splice_dict, rec, atx );
                        }
                        else
                            rc = print_alignment_fastx( opts, ref_name, pos, mc, rec, atx );
                    }
                }
                PlacementRecordWhack ( rec );


            }
        }
    }
    if ( GetRCState( rc ) == rcDone ) rc = 0;
    return rc;
}


static rc_t walk_window( const samdump_opts * const opts,
                         PlacementSetIterator * const set_iter,
                         const char * ref_name,
                         matecache * const mc,
                         struct rna_splice_dict * splice_dict,
                         INSDC_coord_zero first_pos,
                         INSDC_coord_len len )
{
    rc_t rc = 0;
    while ( rc == 0 )
    {
        rc = Quitting ();
        if ( rc == 0 )
        {
            INSDC_coord_zero pos;
            rc = PlacementSetIteratorNextAvailPos( set_iter, &pos, NULL );
            if ( rc != 0 )
            {
                if ( GetRCState( rc ) != rcDone )
                {
                    LOGERR( klogInt, rc, "PlacementSetIteratorNextAvailPos() failed" );
                }
            }
            else
            {
                rc = walk_position( opts, set_iter, ref_name, pos, mc, splice_dict, first_pos, len );
            }
        }
    }
    if ( GetRCState( rc ) == rcDone ) rc = 0;
    return rc;
}


static rc_t walk_reference( const samdump_opts * const opts,
                            PlacementSetIterator * const set_iter,
                            struct ReferenceObj const * ref_obj,
                            const char * ref_name,
                            matecache * const mc )
{
    rc_t rc = 0;
    struct rna_splice_dict * splice_dict = NULL;

    if ( opts->rna_splicing )
    {
        splice_dict = make_rna_splice_dict();
        /* rna-splice-log */
        if ( opts->rna_splice_log != NULL )
            rna_splice_log_enter_ref( opts->rna_splice_log, ref_name, ref_obj );
    }

    while ( rc == 0 )
    {
        rc = Quitting ();
        if ( rc == 0 )
        {
            INSDC_coord_zero first_pos;
            INSDC_coord_len len;
            rc = PlacementSetIteratorNextWindow( set_iter, &first_pos, &len );
            if ( rc != 0 )
            {
                if ( GetRCState( rc ) != rcDone )
                {
                    LOGERR( klogInt, rc, "PlacementSetIteratorNextWindow() failed" );
                }
            }
            else
                rc = walk_window( opts, set_iter, ref_name, mc, splice_dict, first_pos, len );
        }
    }
    if ( GetRCState( rc ) == rcDone ) rc = 0;

    if ( rc == 0 && mc != NULL && opts->use_mate_cache )
        rc = matecache_clear_same_ref( mc );

    if ( splice_dict != NULL )
    {
        /* rna-splice-log */
        if ( opts->rna_splice_log != NULL )
            rna_splice_log_exit_ref( opts->rna_splice_log, splice_dict );
        free_rna_splice_dict( splice_dict );
    }

    return rc;
}


static rc_t walk_placements( const samdump_opts * const opts,
                             PlacementSetIterator * const set_iter,
                             matecache * const mc )
{
    rc_t rc = 0;
    while ( rc == 0 )
    {
        struct ReferenceObj const * ref_obj;

        rc = PlacementSetIteratorNextReference( set_iter, NULL, NULL, &ref_obj );
        if ( rc == 0 )
        {
            if ( ref_obj != NULL )
            {
                const char * ref_name = NULL;
                if ( opts->use_seqid_as_refname )
                    rc = ReferenceObj_SeqId( ref_obj, &ref_name );
                else
                    rc = ReferenceObj_Name( ref_obj, &ref_name );

                if ( rc == 0 )
                {
#if _DEBUGGING
                    if ( opts->perf_log != NULL )
                        perf_log_start_sub_section( opts->perf_log, ref_name );
#endif

                    rc = walk_reference( opts, set_iter, ref_obj, ref_name, mc );

#if _DEBUGGING
                    if ( opts->perf_log != NULL )
                        perf_log_end_sub_section( opts->perf_log );
#endif
                }
                else
                {
                    if ( opts->use_seqid_as_refname )
                    {
                        (void)LOGERR( klogInt, rc, "ReferenceObj_SeqId() failed" );
                    }
                    else
                    {
                        (void)LOGERR( klogInt, rc, "ReferenceObj_Name() failed" );
                    }
                }
            }
        }
        else if ( GetRCState( rc ) != rcDone )
        {
            (void)LOGERR( klogInt, rc, "ReferenceIteratorNextReference() failed" );
        }
    }

    if ( GetRCState( rc ) == rcDone )
        rc = 0;
    return rc;
}



static void CC destroy_align_table_context( void *item, void *data )
{
    align_table_context * atx = item;
    free_align_table_context( atx );
}


static rc_t print_all_aligned_spots_of_this_reference( const samdump_opts * const opts,
                                                       const input_database * const ids,
                                                       matecache * const mc,
                                                       const AlignMgr * const a_mgr,
                                                       const ReferenceObj * const ref_obj )
{
    PlacementSetIterator * set_iter;
    /* the we ask the alignment-manager to produce a placement-set-iterator... */
    rc_t rc = AlignMgrMakePlacementSetIterator( a_mgr, &set_iter );
    if ( rc != 0 )
    {
        (void)LOGERR( klogErr, rc, "cannot create PlacementSetIterator" );
    }
    else
    {
        /* here we need a vector to passed along into the creation of the iterators */
        Vector context_list;
        INSDC_coord_len ref_len;

        VectorInit ( &context_list, 0, 5 );

        rc = ReferenceObj_SeqLength( ref_obj, &ref_len );
        if ( rc == 0 )
        {
            rc = add_pl_iters( opts, set_iter, ref_obj, ids,
                0,                  /* where it starts on the reference */
                ref_len,            /* the whole length of this reference/chromosome */
                NULL,               /* no spotgroup re-grouping (yet) */
                &context_list
                );
            if ( rc == 0 )
                rc = walk_placements( opts, set_iter, mc );
        }

        /* walk the context_list to free the align_table_context records, close/free the cursors... */
        VectorWhack ( &context_list, destroy_align_table_context, NULL );
        PlacementSetIteratorRelease( set_iter );
    }
    return rc;
}


/*
   the user did not specify regions, print all alignments from all input-files
   this is strategy #1 to do this, create a ref_iter for every reference each
    + ... less cursors will be open at the same time, more resource efficient
    - ... if more than one input-file, the output will be sorted only within each reference
*/
static rc_t print_all_aligned_spots_0( const samdump_opts * const opts,
                                       const input_files * const ifs,
                                       matecache * const mc,
                                       const AlignMgr * const a_mgr )
{
    rc_t rc = 0;
    uint32_t db_idx;
    /* we now loop through all input-databases... */
    for ( db_idx = 0; db_idx < ifs->database_count && rc == 0; ++db_idx )
    {
        const input_database * ids = VectorGet( &ifs->dbs, db_idx );
        if ( ids != NULL )
        {
            uint32_t refobj_count;
            rc = ReferenceList_Count( ids->reflist, &refobj_count );
            if ( rc == 0 && refobj_count > 0 )
            {
                uint32_t ref_idx;
                for ( ref_idx = 0; ref_idx < refobj_count && rc == 0; ++ref_idx )
                {
                    const ReferenceObj * ref_obj;
                    rc = ReferenceList_Get( ids->reflist, &ref_obj, ref_idx );
                    if ( rc == 0 && ref_obj != NULL )
                    {
                        rc = print_all_aligned_spots_of_this_reference( opts, ids, mc, a_mgr, ref_obj );
                        ReferenceObj_Release( ref_obj );
                    }
                }
            }
        }
    }
    return rc;
}


/*
   the user did not specify regions, print all alignments from all input-files
   this is strategy #2 to do this, throw all iterators for all input-files and all there references
   into one set_iter.
    + ... if more than one input-file, everything will be sorted
    - ... creates a large number of open cursors ( because of sub-cursors due to schema-functions )
          this can result in not beeing able to perform the functions at all because of running out of resources
    - ... a long delay at start up, before the 1st alignment is printed ( all the cursors have to be opened )
*/
static rc_t print_all_aligned_spots_1( const samdump_opts * const opts,
                                       const input_files * const ifs,
                                       matecache * const mc,
                                       const AlignMgr * const a_mgr )
{
    PlacementSetIterator * set_iter;
    /* the we ask the alignment-manager to produce a placement-set-iterator... */
    rc_t rc = AlignMgrMakePlacementSetIterator( a_mgr, &set_iter );
    if ( rc != 0 )
    {
        (void)LOGERR( klogErr, rc, "cannot create PlacementSetIterator" );
    }
    else
    {
        /* here we need a vector to passed along into the creation of the iterators */
        Vector context_list;
        VectorInit ( &context_list, 0, 5 );

        rc = prepare_whole_files( opts, ifs, set_iter, &context_list );

        if ( rc == 0 )
            rc = walk_placements( opts, set_iter, mc );

        /* walk the context_list to free the align_table_context records, close/free the cursors... */
        VectorWhack ( &context_list, destroy_align_table_context, NULL );
        PlacementSetIteratorRelease( set_iter );
    }
    return rc;
}


/*
   the user has specified certain regions on the references,
   print only alignments, that start in these regions
*/
static rc_t print_selected_aligned_spots( const samdump_opts * const opts,
                                          const input_files * const ifs,
                                          matecache * const mc,
                                          const AlignMgr * const a_mgr )
{
    PlacementSetIterator * set_iter;
    /* the we ask the alignment-manager to produce a placement-set-iterator... */
    rc_t rc = AlignMgrMakePlacementSetIterator( a_mgr, &set_iter );
    if ( rc != 0 )
    {
        (void)LOGERR( klogErr, rc, "cannot create PlacementSetIterator" );
    }
    else
    {
        /* here we need a vector to passed along into the creation of the iterators */
        Vector context_list;
        VectorInit ( &context_list, 0, 5 );

        rc = prepare_regions( opts, ifs, set_iter, &context_list );

        if ( rc == 0 )
            rc = walk_placements( opts, set_iter, mc );

        /* walk the context_list to free the align_table_context records, close/free the cursors... */
        VectorWhack ( &context_list, destroy_align_table_context, NULL );

        PlacementSetIteratorRelease( set_iter );
    }
    return rc;
}


/*
   this is called from sam-dump3.c, it prepares the iterators and then walks them
   ---> only entry into this module <--- 
*/
rc_t print_aligned_spots( const samdump_opts * const opts,
                          const input_files * const ifs,
                          matecache * const mc )
{
    rc_t rc;
    const AlignMgr * a_mgr;

#if _DEBUGGING
    if ( opts->perf_log != NULL )
        perf_log_start_section( opts->perf_log, "aligned spots" );
#endif

    /* first we make an alignment-manager */
    rc = AlignMgrMakeRead( &a_mgr );
    if ( rc != 0 )
    {
        (void)LOGERR( klogErr, rc, "cannot create alignment-manager" );
    }
    else
    {
        if ( opts->region_count == 0 )
        {
            /* the user did not specify regions to be printed ==> print all alignments */
            switch( opts->dump_mode )
            {
                case dm_one_ref_at_a_time : rc = print_all_aligned_spots_0( opts, ifs, mc, a_mgr ); break;
                case dm_prepare_all_refs  : rc = print_all_aligned_spots_1( opts, ifs, mc, a_mgr ); break;
            }
        }
        else
        {
            /* the user did specify regions to be printed ==> print only the alignments in these regions */
            rc = print_selected_aligned_spots( opts, ifs, mc, a_mgr );
        }
        AlignMgrRelease( a_mgr );
    }

#if _DEBUGGING
    if ( opts->perf_log != NULL )
        perf_log_end_section( opts->perf_log );
#endif

    return rc;
}<|MERGE_RESOLUTION|>--- conflicted
+++ resolved
@@ -1551,11 +1551,7 @@
         {
 	    { /*** reset previous identification of N to D ***/
 		int i;
-<<<<<<< HEAD
-		char *c=cgc_output.p_cigar.ptr;
-=======
 		char *c=(char*)cgc_output.p_cigar.ptr;
->>>>>>> f6e3bffc
 		for(i=0;i< cgc_output.p_cigar.len;i++){
 		    if(c[i]=='N') c[i]='D';
 		}
