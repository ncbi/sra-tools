--- conflicted
+++ resolved
@@ -38,12 +38,6 @@
 
     #include "fastq-tokens.h"
 
-<<<<<<< HEAD
-    static void AddQuality(FASTQParseBlock* pb, const FASTQToken* token);
-    static void SetReadNumber(FASTQParseBlock* pb, const FASTQToken* token);
-    static void SetSpotGroup(FASTQParseBlock* pb, const FASTQToken* token);
-    static void SetRead(FASTQParseBlock* pb, const FASTQToken* token);
-=======
     static void SetReadNumber ( FASTQParseBlock * pb, const FASTQToken * token );
 
     static void SetSpotGroup ( FASTQParseBlock * pb, const FASTQToken * token );
@@ -53,7 +47,6 @@
 
     static void SetQuality      ( FASTQParseBlock * pb, const FASTQToken * token);
     static void ExpandQuality   ( FASTQParseBlock * pb, const FASTQToken * token);
->>>>>>> e28e519e
 
     static void StartSpotName(FASTQParseBlock* pb, size_t offset);
     static void ExpandSpotName(FASTQParseBlock* pb, const FASTQToken* token);
@@ -98,11 +91,7 @@
 /*    | qualityLines              { UNLEX; return 1; } */
 
     | name
-<<<<<<< HEAD
-        fqCOORDS                { GrowSpotName(pb, &$2); StopSpotName(pb); }
-=======
         fqCOORDS                { ExpandSpotName(pb, &$2); StopSpotName(pb); }
->>>>>>> e28e519e
         ':'                     { FASTQScan_inline_sequence(pb); }
         inlineRead
         ':'                     { FASTQScan_inline_quality(pb); }
@@ -142,14 +131,8 @@
 
 baseRead
     : fqBASESEQ { SetRead(pb, & $1); }
-<<<<<<< HEAD
-        endline
-    | baseRead fqBASESEQ { SetRead(pb, & $2); }
-        endline
-=======
     | baseRead endline fqBASESEQ { ExpandRead(pb, & $3); }
     | baseRead endline
->>>>>>> e28e519e
     ;
 
 csRead
@@ -174,22 +157,13 @@
     | nameSpotGroup readNumber fqWS fqALPHANUM { FASTQScan_skip_to_eol(pb); }
     | nameSpotGroup readNumber fqWS { FASTQScan_skip_to_eol(pb); }
 
-<<<<<<< HEAD
-    | nameSpotGroup fqWS  { GrowSpotName(pb, &$1); StopSpotName(pb); } casava1_8 { FASTQScan_skip_to_eol(pb); }
-    | nameSpotGroup fqWS  { GrowSpotName(pb, &$1); StopSpotName(pb); } fqALPHANUM { FASTQScan_skip_to_eol(pb); } /* no recognizable read number */
-=======
     | nameSpotGroup fqWS  { ExpandSpotName(pb, &$1); StopSpotName(pb); } casava1_8 { FASTQScan_skip_to_eol(pb); }
     | nameSpotGroup fqWS  { ExpandSpotName(pb, &$1); StopSpotName(pb); } fqALPHANUM { FASTQScan_skip_to_eol(pb); } /* no recognizable read number */
->>>>>>> e28e519e
     | runSpotRead fqWS  { FASTQScan_skip_to_eol(pb); }
     | runSpotRead       { FASTQScan_skip_to_eol(pb); }
     | name readNumber
     | name readNumber fqWS  { FASTQScan_skip_to_eol(pb); }
     | name
-<<<<<<< HEAD
-    | name pacbioSpotName
-=======
->>>>>>> e28e519e
     ;
 
 nameSpotGroup
@@ -207,29 +181,11 @@
            however, if not followed, this will be the spot name, so we need to save the 'name's coordinates in case
            we need to revert to them later (see call to RevertSpotName() above) */
         SaveSpotName(pb);
-<<<<<<< HEAD
-        GrowSpotName(pb, &$2); /* need to account for white space but it is not part of the spot name */
-=======
         ExpandSpotName(pb, &$2); /* need to account for white space but it is not part of the spot name */
->>>>>>> e28e519e
         RestartSpotName(pb); /* clean up for the potential nameWithCoords to start here */
     }
 
 nameWithCoords
-<<<<<<< HEAD
-    : name fqCOORDS { GrowSpotName(pb, &$2); StopSpotName(pb); }
-    | name fqCOORDS '_'
-                {   /* another variation by Illumina, this time "_" is used as " /" */
-                    GrowSpotName(pb, &$2);
-                    StopSpotName(pb);
-                    GrowSpotName(pb, &$3);
-                }
-                casava1_8
-    | name fqCOORDS ':'     { GrowSpotName(pb, &$2); GrowSpotName(pb, &$3);} name
-    | name fqCOORDS '.'     { GrowSpotName(pb, &$2); GrowSpotName(pb, &$3);} name
-    | name fqCOORDS ':' '.' { GrowSpotName(pb, &$2); GrowSpotName(pb, &$3); GrowSpotName(pb, &$4);} name
-    | name fqCOORDS ':'     { GrowSpotName(pb, &$2); GrowSpotName(pb, &$3); StopSpotName(pb); }
-=======
     : name fqCOORDS { ExpandSpotName(pb, &$2); StopSpotName(pb); }
     | name fqCOORDS '_'
                 {   /* another variation by Illumina, this time "_" is used as " /" */
@@ -242,7 +198,6 @@
     | name fqCOORDS '.'     { ExpandSpotName(pb, &$2); ExpandSpotName(pb, &$3);} name
     | name fqCOORDS ':' '.' { ExpandSpotName(pb, &$2); ExpandSpotName(pb, &$3); ExpandSpotName(pb, &$4);} name
     | name fqCOORDS ':'     { ExpandSpotName(pb, &$2); ExpandSpotName(pb, &$3); StopSpotName(pb); }
->>>>>>> e28e519e
     ;
 
 name
@@ -259,54 +214,6 @@
 readNumber
     : '/'
         {   /* in PACBIO fastq, the first '/' and the following digits are treated as a continuation of the spot name, not a read number */
-<<<<<<< HEAD
-            if ( IS_PACBIO ( pb ) ) pb->spotNameDone = false;
-            GrowSpotName(pb, &$1);
-        }
-      fqNUMBER
-        {
-            if ( IS_PACBIO ( pb ) )
-            {
-                GrowSpotName(pb, &$3);
-            }
-            else
-            {
-                SetReadNumber(pb, &$3);
-                StopSpotName(pb);
-            }
-        }
-    ;
-
-pacbioSpotName
-    : readNumber '/' fqNUMBER '_' fqNUMBER
-        {
-            if (IS_PACBIO(pb))
-            {
-                GrowSpotName(pb, &$2);
-                GrowSpotName(pb, &$3);
-                GrowSpotName(pb, &$4);
-                GrowSpotName(pb, &$5);
-                StopSpotName(pb);
-            }
-        }
-    | readNumber '/' fqNUMBER
-        {
-            if (IS_PACBIO(pb))
-            {
-                GrowSpotName(pb, &$2);
-                GrowSpotName(pb, &$3);
-                StopSpotName(pb);
-            }
-        }
-    | readNumber '/' fqALPHANUM
-        {
-            if (IS_PACBIO(pb))
-            {
-                GrowSpotName(pb, &$2);
-                GrowSpotName(pb, &$3);
-                StopSpotName(pb);
-            }
-=======
             if (IS_PACBIO(pb)) pb->spotNameDone = false;
             ExpandSpotName(pb, &$1);
         }
@@ -325,7 +232,6 @@
         name
         {
             if (IS_PACBIO(pb)) StopSpotName(pb);
->>>>>>> e28e519e
         }
     ;
 
@@ -340,16 +246,6 @@
     ;
 
 indexSequence
-<<<<<<< HEAD
-    :  ':' { GrowSpotName(pb, &$1); FASTQScan_inline_sequence(pb); } index
-    | %empty
-    ;
-
-index
-    : fqBASESEQ { SetSpotGroup(pb, &$1); GrowSpotName(pb, &$1); }
-    | fqNUMBER  { SetSpotGroup(pb, &$1); GrowSpotName(pb, &$1); }
-    | %empty
-=======
     :  ':' { ExpandSpotName(pb, &$1); FASTQScan_inline_sequence(pb); } index
     |
     ;
@@ -358,7 +254,6 @@
     : fqBASESEQ { SetSpotGroup(pb, &$1); ExpandSpotName(pb, &$1); }
     | fqNUMBER  { SetSpotGroup(pb, &$1); ExpandSpotName(pb, &$1); }
     |
->>>>>>> e28e519e
     ;
 
 runSpotRead
@@ -380,17 +275,9 @@
     ;
 
 quality
-<<<<<<< HEAD
-    : qualityLine endline
-    | quality qualityLine endline
-
-qualityLine
-    : fqASCQUAL                {  AddQuality(pb, & $1); }
-=======
     : fqASCQUAL                 { SetQuality(pb, & $1); }
     | quality endline fqASCQUAL { ExpandQuality(pb, & $3); }
     | quality endline
->>>>>>> e28e519e
     ;
 
 %%
@@ -451,31 +338,6 @@
         }
     }
 
-<<<<<<< HEAD
-    {   /* make sure all qualities fall into the required range */
-        unsigned int i;
-        for (i=0; i < token->tokenLength; ++i)
-        {
-            char ch = TokenTextPtr(pb, token)[i];
-            if (ch < floor || ch > ceiling)
-            {
-                char buf[200];
-                sprintf ( buf, "Invalid quality value ('%c'=%d, position %d): for %s, valid range is from %d to %d.",
-                                                        ch,
-                                                        ch,
-                                                        i,
-                                                        format,
-                                                        floor,
-                                                        ceiling);
-                pb->fatalError = true;
-                yyerror(pb, buf);
-                return;
-            }
-        }
-    }
-
-    if (pb->qualityLength == 0)
-=======
     unsigned int i;
     for (i=0; i < token->tokenLength; ++i)
     {
@@ -501,7 +363,6 @@
 void SetQuality ( FASTQParseBlock* pb, const FASTQToken* token)
 {
     if ( CheckQualities ( pb, token ) )
->>>>>>> e28e519e
     {
         pb->qualityOffset = token->tokenStart;
         pb->qualityLength= token->tokenLength;
@@ -613,10 +474,6 @@
 
 void SetRead(FASTQParseBlock* pb, const FASTQToken* token)
 {
-<<<<<<< HEAD
-    pb->readOffset = token->tokenStart;
-    pb->readLength = token->tokenLength;
-=======
     pb -> readOffset = token->tokenStart;
     pb -> readLength = token->tokenLength;
     pb -> expectedQualityLines = 1;
@@ -646,5 +503,4 @@
     memmove (  copyTo, TokenTextPtr ( pb, newReadLine ), newReadLine -> tokenLength );
     pb -> readLength += newReadLine -> tokenLength;
     ++ pb -> expectedQualityLines;
->>>>>>> e28e519e
 }