--- conflicted
+++ resolved
@@ -58,13 +58,7 @@
 diff-vs-wget: clean
 	$(BINDIR)/kget --reliable -c ./$(ACCESSION).cachetee $(URL) $(ACCESSION).dat --progress
 	wget --no-check-certificate $(URL)
-<<<<<<< HEAD
-	diff $(ACCESSION).sra ./$(ACCESSION).dat
-=======
-	ls -ld ./$(ACCESSION) ./$(ACCESSION).dat
-	echo diff ./$(ACCESSION) ./$(ACCESSION).dat
 	diff ./$(ACCESSION) ./$(ACCESSION).dat
->>>>>>> 35f3bc71
 	#diff $(ACCESSION).sra ./$(ACCESSION).cachetee
 	rm -f $(ACCESSION)*
 
