--- conflicted
+++ resolved
@@ -136,7 +136,6 @@
 add_compile_definitions( _ARCH_BITS=${BITS} ${ARCH} ) # TODO ARCH ?
 
 # global compiler warnings settings
-<<<<<<< HEAD
 if ( "GNU" STREQUAL "${CMAKE_C_COMPILER_ID}")
     set( DISABLED_WARNINGS_C "-Wno-unused-function")
     set( DISABLED_WARNINGS_CXX )
@@ -144,9 +143,6 @@
     set( DISABLED_WARNINGS_C "-Wno-unused-function")
     set( DISABLED_WARNINGS_CXX "-Wno-tautological-undefined-compare")
 elseif ( "MSVC" STREQUAL "${CMAKE_C_COMPILER_ID}")
-=======
-if (MSVC)
->>>>>>> 2286a622
     #
     # Unhelpful warnings, generated in particular by MSVC and Windows SDK header files
     #
@@ -165,17 +161,12 @@
     # warning C4255: 'XXX': no function prototype given: converting '()' to '(void)'
     # warning C4710: 'XXX': function not inlined
     # warning C5031: #pragma warning(pop): likely mismatch, popping warning state pushed in different file
-<<<<<<< HEAD
-	# warning C5032: detected #pragma warning(push) with no corresponding #pragma warning(pop)
+    # warning C5032: detected #pragma warning(push) with no corresponding #pragma warning(pop)
     set( DISABLED_WARNINGS_C "/wd4820 /wd5045 /wd4668 /wd5105 /wd4514 /wd4774 /wd4255 /wd4710 /wd5031 /wd5032")
     set( DISABLED_WARNINGS_CXX "/wd4623 /wd4625 /wd4626 /wd5026 /wd5027 /wd4571")
-=======
-    # warning C5032: detected #pragma warning(push) with no corresponding #pragma warning(pop)
-    # add_compile_options(/Wall /wd4820 /wd5045 /wd4668 /wd5105 /wd4514 /wd4774 /wd4255 /wd4710 /wd5031 /wd5032 /wd4623 /wd4625 /wd4626 /wd5026 /wd5027 /wd4571)
     add_compile_options(/W4)
 else()
     add_compile_options(-Wall)
->>>>>>> 2286a622
 endif()
 set( CMAKE_C_FLAGS "-Wall ${CMAKE_C_FLAGS} ${DISABLED_WARNINGS_C}" )
 set( CMAKE_CXX_FLAGS "-Wall ${CMAKE_CXX_FLAGS} ${DISABLED_WARNINGS_C} ${DISABLED_WARNINGS_CXX}" )
