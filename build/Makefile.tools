--- conflicted
+++ resolved
@@ -4,25 +4,13 @@
 	bam-load        \
 	cache-mgr       \
 	cg-load         \
-<<<<<<< HEAD
-=======
-	copycat         \
-	fastq-load      \
-	helicos-load    \
->>>>>>> 8cee28db
 	illumina-dump   \
 	kar             \
 	kdbmeta         \
 	kget            \
 	latf-load       \
 	rcexplain       \
-<<<<<<< HEAD
 	sff-dump        \
-=======
-	remote-fuser    \
-	sff-dump        \
-	sff-load        \
->>>>>>> 8cee28db
 	sra-sort        \
 	sra-stat        \
 	test-sra        \
@@ -36,6 +24,8 @@
 	vdb-unlock      \
 	vdb-validate    \
 
+# these tools will be copied to <instdir>/<toolname>-orig; 
+# <toolname> will be created as a symlink to sratools
 TOOLS_TO_SYMLINK = \
 	fasterq-dump    \
 	fastq-dump      \
@@ -44,6 +34,7 @@
 	srapath         \
 	sra-pileup      \
 
+# these tools may be missing from $(BINDIR), not an error
 TOOLS_TO_COPY_OPTIONAL = \
 	abi-load        \
 	copycat         \
@@ -55,15 +46,4 @@
 	srf-load        \
 	sra-toolkit     \
 
-<<<<<<< HEAD
-=======
-TOOLS_TO_SYMLINK = \
-	fasterq-dump    \
-	fastq-dump      \
-	sam-dump        \
-	prefetch        \
-	srapath         \
-	sra-pileup      \
-
->>>>>>> 8cee28db
-TOOLS_TO_INSTALL = $(TOOLS_TO_COPY) $(TOOLS_TO_SYMLINK)+TOOLS_TO_INSTALL = $(TOOLS_TO_COPY) $(TOOLS_TO_SYMLINK) $(TOOLS_TO_COPY_OPTIONAL)