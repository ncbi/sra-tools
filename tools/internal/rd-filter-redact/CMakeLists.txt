--- conflicted
+++ resolved
@@ -27,13 +27,8 @@
     add_compile_definitions( __mod__="tools/internal/rd-filter-redact" )
 
     # Internal
-<<<<<<< HEAD
-    GenerateExecutableWithDefs( test-rd-filter-values "test-read-write-cursor" "" "" "${COMMON_LINK_LIBRARIES};${COMMON_LIBS_WRITE}" )
+    GenerateExecutableWithDefs( test-rd-filter-values "test-read-write-cursor" "" "" "kapp;${COMMON_LINK_LIBRARIES};${COMMON_LIBS_WRITE}" )
     MakeLinksExe( test-rd-filter-values false )
-=======
-    GenerateExecutableWithDefs( test-read-write-cursor "test-read-write-cursor" "" "" "kapp;${COMMON_LINK_LIBRARIES};${COMMON_LIBS_WRITE}" )
-    MakeLinksExe( test-read-write-cursor false )
->>>>>>> ea02caa1
 
     # External
     GenerateExecutableWithDefs( read-filter-redact "read-filter-redact" "" "" "kapp;${COMMON_LINK_LIBRARIES};${COMMON_LIBS_WRITE}" )
