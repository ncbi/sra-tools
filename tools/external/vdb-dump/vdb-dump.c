--- conflicted
+++ resolved
@@ -221,10 +221,6 @@
     HelpOptionLine ( ALIAS_MAX_LINE_LEN,        OPTION_MAX_LINE_LEN,    "max_length",   max_line_len_usage );
     HelpOptionLine ( ALIAS_LINE_INDENT,         OPTION_LINE_INDENT,     "indent_width", line_indent_usage );
     HelpOptionLine ( ALIAS_FORMAT,              OPTION_FORMAT,          "format",       format_usage );
-<<<<<<< HEAD
-
-=======
->>>>>>> a5d752a6
     KOutMsg( "      csv ..... comma separated values on one line\n" );
     KOutMsg( "      xml ..... xml-style without complete xml-frame\n" );
     KOutMsg( "      json .... json-style\n" );
@@ -237,10 +233,6 @@
     KOutMsg( "      fasta2 .. one FASTA-record for each REFERENCE in cSRA\n" );
     KOutMsg( "      qual .... QUAL( 2 lines ) for each row\n" );
     KOutMsg( "      qual1 ... QUAL( 2 lines ) for each fragment if possible\n\n" );
-<<<<<<< HEAD
-
-=======
->>>>>>> a5d752a6
     HelpOptionLine ( ALIAS_ID_RANGE,            OPTION_ID_RANGE,        NULL,           id_range_usage );
     HelpOptionLine ( ALIAS_WITHOUT_SRA,         OPTION_WITHOUT_SRA,     NULL,           without_sra_usage );
     HelpOptionLine ( ALIAS_EXCLUDED_COLUMNS,    OPTION_EXCLUDED_COLUMNS,"columns",      excluded_columns_usage );
@@ -271,7 +263,7 @@
     HelpOptionLine ( NULL,                      OPTION_NGC,             "path",         ngc_usage);
     HelpOptionLine ( NULL,                      OPTION_VIEW,            "view",         view_usage );
     HelpOptionLine ( NULL,                      OPTION_INSPECT,         NULL,           inspect_usage );
-    
+
     HelpOptionsStandard ();
 
     HelpVersion ( fullpath, KAppVersion() );
@@ -353,14 +345,8 @@
             char temp[ 16 ];
             size_t num_writ;
 
-<<<<<<< HEAD
             r_ctx -> rc = string_printf ( temp, sizeof temp, &num_writ, "%u", src . number_of_elements );
-            if ( 0 == r_ctx -> rc )
-            {
-=======
-            r_ctx -> rc = string_printf ( temp, sizeof temp, &num_writ, "%u", src . number_of_elements ); 
             if ( 0 == r_ctx -> rc ) {
->>>>>>> a5d752a6
                 vds_append_str( &( col_def -> content ), temp );
             }
         } else if ( r_ctx -> ctx -> sum_num_elem ) {
@@ -386,14 +372,8 @@
     if ( 0 != r_ctx -> rc ) return; /* important to stop if the last read was not successful */
     vds_clear( &( col_def -> content ) ); /* clear the destination-dump-string */
 
-<<<<<<< HEAD
-    r_ctx -> rc = string_printf ( temp, sizeof temp, &num_writ, "%u", col_def -> elementsum );
-    if ( 0 == r_ctx -> rc )
-    {
-=======
-    r_ctx -> rc = string_printf ( temp, sizeof temp, &num_writ, "%,zu", col_def -> elementsum ); 
+    r_ctx -> rc = string_printf ( temp, sizeof temp, &num_writ, "%,zu", col_def -> elementsum );
     if ( 0 == r_ctx -> rc ) {
->>>>>>> a5d752a6
         vds_append_str( &( col_def -> content ), temp );
     }
 }
@@ -430,14 +410,8 @@
         if ( 0 == r_ctx -> rc ) {
             uint64_t count;
             r_ctx -> rc = num_gen_iterator_count( iter, &count );
-<<<<<<< HEAD
             DISP_RC( r_ctx -> rc, "vdm_dump_rows().num_gen_iterator_count() failed" );
-            if ( 0 == r_ctx -> rc )
-            {
-=======
-            DISP_RC( r_ctx -> rc, "vdm_dump_rows().num_gen_iterator_count() failed" );            
             if ( 0 == r_ctx -> rc ) {
->>>>>>> a5d752a6
                 uint64_t num = 0;
                 while ( ( 0 == r_ctx -> rc ) &&
                         num_gen_iterator_next( iter, &( r_ctx -> row_id ), &( r_ctx -> rc ) ) ) {
@@ -445,28 +419,14 @@
                         r_ctx -> rc = Quitting();
                     }
                     if ( 0 != r_ctx -> rc ) break;
-<<<<<<< HEAD
-
-                    r_ctx -> rc = VCursorSetRowId( r_ctx -> cursor, r_ctx -> row_id );
-                    if ( 0 != r_ctx -> rc )
-                    {
-                        vdm_row_error( "vdm_dump_rows().VCursorSetRowId( row#$(row_nr) ) failed",
-=======
                     r_ctx -> rc = VCursorSetRowId( r_ctx -> cursor, r_ctx -> row_id );
                     if ( 0 != r_ctx -> rc ) {
-                        vdm_row_error( "vdm_dump_rows().VCursorSetRowId( row#$(row_nr) ) failed", 
->>>>>>> a5d752a6
+                        vdm_row_error( "vdm_dump_rows().VCursorSetRowId( row#$(row_nr) ) failed",
                                     r_ctx -> rc, r_ctx -> row_id ); /* above */
                     } else {
                         r_ctx -> rc = VCursorOpenRow( r_ctx -> cursor );
-<<<<<<< HEAD
-                        if ( 0 != r_ctx -> rc )
-                        {
+                        if ( 0 != r_ctx -> rc ) {
                             vdm_row_error( "vdm_dump_rows().VCursorOpenRow( row#$(row_nr) ) failed",
-=======
-                        if ( 0 != r_ctx -> rc ) {
-                            vdm_row_error( "vdm_dump_rows().VCursorOpenRow( row#$(row_nr) ) failed", 
->>>>>>> a5d752a6
                                         r_ctx -> rc, r_ctx -> row_id ); /* above */
                         } else {
                             /* first reset the string and valid-flag for every column */
@@ -479,27 +439,15 @@
                                     bool first = ( 0 == num );
                                     bool last  = ( num >= count - 1 );
                                     r_ctx -> rc = vdfo_print_row( r_ctx, first, last ); /* in vdb-dump-formats.c */
-<<<<<<< HEAD
-                                    if ( 0 != r_ctx -> rc )
-                                    {
+                                    if ( 0 != r_ctx -> rc ) {
                                         vdm_row_error( "vdm_dump_rows().vdfo_print_row( row#$(row_nr) ) failed",
-=======
-                                    if ( 0 != r_ctx -> rc ) {
-                                        vdm_row_error( "vdm_dump_rows().vdfo_print_row( row#$(row_nr) ) failed", 
->>>>>>> a5d752a6
                                             r_ctx -> rc, r_ctx -> row_id ); /* above */
                                     }
                                 }
                             }
                             r_ctx -> rc = VCursorCloseRow( r_ctx -> cursor );
-<<<<<<< HEAD
-                            if ( 0 != r_ctx -> rc )
-                            {
+                            if ( 0 != r_ctx -> rc ) {
                                 vdm_row_error( "vdm_dump_rows().VCursorCloseRow( row#$(row_nr) ) failed",
-=======
-                            if ( 0 != r_ctx -> rc ) {
-                                vdm_row_error( "vdm_dump_rows().VCursorCloseRow( row#$(row_nr) ) failed", 
->>>>>>> a5d752a6
                                             r_ctx -> rc, r_ctx -> row_id ); /* above */
                             }
                         }
@@ -541,10 +489,6 @@
                         rc_t rc = num_gen_make_from_range( &ctx -> rows, 1, 1 );
                         DISP_RC( rc, "num_gen_make_from_range() failed" );
                     }
-<<<<<<< HEAD
-
-=======
->>>>>>> a5d752a6
                 }
             } else {
                 /* the user does not know the column-names or wants all of them */
@@ -597,14 +541,8 @@
 
 static uint32_t vdm_extract_or_parse_columns_view( const p_dump_context ctx,
                                                    const VView *my_view,
-<<<<<<< HEAD
                                                    p_col_defs my_col_defs,
-                                                   uint32_t * invalid_columns )
-{
-=======
-                                                   p_col_defs my_col_defs, 
                                                    uint32_t * invalid_columns ) {
->>>>>>> a5d752a6
     uint32_t count = 0;
     if ( NULL != ctx && NULL != my_col_defs ) {
         bool cols_unknown = ( ( NULL == ctx -> columns ) || ( string_cmp( ctx -> columns, 1, "*", 1, 1 ) == 0 ) );
@@ -720,6 +658,93 @@
 }
 
 /*************************************************************************************
+    vdm_dump_opened_view:
+    * opens a cursor to read from a view
+
+ctx [IN] ... contains path, tablename, columns, row-range etc.
+view [IN] ... open view needed for vdb-calls
+*************************************************************************************/
+static rc_t vdm_dump_opened_view( const p_dump_context ctx, const VView *view ) {
+    row_context r_ctx;
+    rc_t rc = VViewCreateCursor( view, &( r_ctx . cursor ) );
+    r_ctx . last_rc = 0;
+    DISP_RC( rc, "VViewCreateCursor() failed" );
+    if ( 0 == rc ) {
+        r_ctx . table = NULL; // TODO: make dependency reporting work again
+        if ( !vdcd_init( &( r_ctx . col_defs ), ctx -> max_line_len ) ) {
+            rc = RC( rcVDB, rcNoTarg, rcConstructing, rcMemory, rcExhausted );
+            DISP_RC( rc, "col_defs_init() failed" );
+        }
+        if ( 0 == rc ) {
+            uint32_t invalid_columns = 0;
+            uint32_t n = vdm_extract_or_parse_columns_view( ctx, view, r_ctx . col_defs, &invalid_columns );
+            if ( n < 1 ) {
+                rc = RC( rcVDB, rcNoTarg, rcConstructing, rcParam, rcInvalid );
+            } else {
+                n = vdcd_add_to_cursor( r_ctx . col_defs, r_ctx . cursor );
+                if ( n < 1 ) {
+                    rc = RC( rcVDB, rcNoTarg, rcConstructing, rcParam, rcInvalid );
+                } else {
+                    {
+                        /* if this fails, we do not have name-translations for special cell-values
+                        but we do not abort because of it ... */
+                        const VSchema *schema;
+                        rc_t rc2 = VViewOpenSchema( view, &schema );
+                        DISP_RC( rc2, "VViewOpenSchema() failed" );
+                        if ( 0 == rc2 ) {
+                            /* translate in special columns to numeric values to strings */
+                            vdcd_ins_trans_fkt( r_ctx . col_defs, schema );
+                            vdh_vschema_release( rc, schema );
+                        }
+                    }
+                    rc = VCursorOpen( r_ctx . cursor );
+                    DISP_RC( rc, "VCursorOpen() failed" );
+                    if ( 0 == rc ) {
+                        int64_t  first;
+                        uint64_t count;
+                        rc = VCursorIdRange( r_ctx . cursor, 0, &first, &count );
+                        DISP_RC( rc, "VCursorIdRange() failed" );
+                        if ( 0 == rc ) {
+                            if ( NULL == ctx -> rows ) {
+                                /* if the user did not specify a row-range, take all rows */
+                                rc = num_gen_make_from_range( &( ctx -> rows ), first, count );
+                                DISP_RC( rc, "num_gen_make_from_range() failed" );
+                            } else {
+                                /* if the user did specify a row-range, check the boundaries */
+                                if ( count > 0 ) {
+                                    /* trim only if the row-range is not zero, otherwise
+                                        we will not get data if the user specified only static columns
+                                        because they report a row-range of zero! */
+                                    rc = num_gen_trim( ctx -> rows, first, count );
+                                    DISP_RC( rc, "num_gen_trim() failed" );
+                                }
+                            }
+                            if ( 0 == rc ) {
+                                if ( num_gen_empty( ctx -> rows ) ) {
+                                    rc = RC( rcExe, rcDatabase, rcReading, rcRange, rcEmpty );
+                                } else {
+                                    r_ctx . ctx = ctx;
+                                    rc = vdm_dump_rows( &r_ctx ); /* <--- */
+                                }
+                            }
+                        }
+                    }
+                }
+            }
+            if ( 0 == rc && invalid_columns > 0 ) {
+                rc = RC( rcExe, rcDatabase, rcResolving, rcColumn, rcInvalid );
+            }
+            vdcd_destroy( r_ctx . col_defs );
+        }
+        rc = vdh_vcursor_release( rc, r_ctx . cursor );
+        if ( 0 == rc && 0 != r_ctx . last_rc ) {
+            rc = r_ctx . last_rc;
+        }
+    }
+    return rc;
+}
+
+/*************************************************************************************
     dump_db_table:
     * called by "dump_database()" as a fkt-pointer
     * opens a table to read
@@ -731,11 +756,32 @@
 *************************************************************************************/
 static rc_t vdm_dump_opened_database( const p_dump_context ctx,
                                       const VDatabase *db ) {
-    const VTable *tbl;
-    rc_t rc = vdh_open_table_by_path( db, ctx -> table, &tbl ); /* in vdb-dump-helper.c */
-    if ( 0 == rc ) {
-        rc = vdm_dump_opened_table( ctx, tbl );
-        rc = vdh_vtable_release( rc, tbl );
+    uint32_t t;
+    rc_t rc = VDatabaseMemberType( db, ctx -> table, &t );
+    if ( rc == 0 ) {
+        switch ( t ) {
+        case dbmTable: {
+                const VTable *tbl;
+                rc_t rc = vdh_open_table_by_path( db, ctx -> table, &tbl ); /* in vdb-dump-helper.c */
+                if ( 0 == rc ) {
+                    rc = vdm_dump_opened_table( ctx, tbl );
+                    rc = vdh_vtable_release( rc, tbl );
+                }
+            }
+            break;
+        case dbmViewAlias: {
+                const VView * view;
+                rc = VDatabaseOpenView ( db, & view, ctx -> table );
+                if ( 0 == rc ) {
+                    rc = vdm_dump_opened_view( ctx, view );
+                    rc = vdh_view_release( rc, view );
+                }
+            }
+            break;
+        default:
+            rc = RC( rcExe, rcDatabase, rcOpening, rcTable, rcInvalid );
+            break;
+        }
     }
     return rc;
 }
@@ -780,16 +826,8 @@
                                     DISP_RC( rc, "num_gen_trim() failed" );
                                 }
                             }
-<<<<<<< HEAD
-
-                            if ( 0 == rc )
-                            {
-                                if ( num_gen_empty( ctx -> rows ) )
-                                {
-=======
                             if ( 0 == rc ) {
                                 if ( num_gen_empty( ctx -> rows ) ) {
->>>>>>> a5d752a6
                                     rc = RC( rcExe, rcDatabase, rcReading, rcRange, rcEmpty );
                                 } else {
                                     rc = vdcd_collect_spread( ctx -> rows, cols, cursor ); /* is in vdb-dump-coldefs.c */
@@ -1282,16 +1320,8 @@
             } else if ( ctx -> enum_static ) {
                 extracted = vdm_extract_or_parse_static_columns( ctx, tbl, col_defs, &invalid_columns );
                 rc = VTableOpenKTableRead( tbl, &( ci_ctx . ktbl ) );
-<<<<<<< HEAD
                 DISP_RC( rc, "VTableOpenKTableRead() failed" );
-
-            }
-            else
-            {
-=======
-                DISP_RC( rc, "VTableOpenKTableRead() failed" );            
             } else {
->>>>>>> a5d752a6
                 extracted = vdm_extract_or_parse_columns( ctx, tbl, col_defs, &invalid_columns );
                 ci_ctx . ktbl = NULL;
             }
@@ -1366,15 +1396,8 @@
 
                         /* calling with idx = 0 means: let the cursor find out the min/max values of
                            all open columns...
-<<<<<<< HEAD
-
-                        vdcd_get_first_none_static_column_idx( col_defs, curs, &idx );
-                        */
-
-=======
                            vdcd_get_first_none_static_column_idx( col_defs, curs, &idx );
                         */
->>>>>>> a5d752a6
                         rc = VCursorIdRange( curs, idx, &first, &count );
                         DISP_RC( rc, "VCursorIdRange() failed" );
                         if ( 0 == rc ) {
@@ -1446,13 +1469,7 @@
                     }
                 }
             }
-<<<<<<< HEAD
-
-            if ( 0 == rc )
-            {
-=======
             if ( 0 == rc ) {
->>>>>>> a5d752a6
                 bool locked = KIndexLocked ( kidx );
                 if ( locked ) {
                     rc = KOutMsg( " locked" );
@@ -1590,14 +1607,8 @@
                                             char name_attr[ 2048 ];
                                             size_t num_writ;
                                             rc = KMDataNodeReadAttr( spot_group_node, "name", name_attr, sizeof name_attr, &num_writ );
-<<<<<<< HEAD
                                             DISP_RC( rc, "KMDataNodeReadAttr() failed" );
-                                            if ( 0 == rc )
-                                            {
-=======
-                                            DISP_RC( rc, "KMDataNodeReadAttr() failed" );    
                                             if ( 0 == rc ) {
->>>>>>> a5d752a6
                                                 rc = KOutMsg( "%s\t%,lu\n", rc == 0 ? name_attr : name, spot_count );
                                                 rc = vdh_datanode_release( rc, spot_group_node );
                                             }
@@ -1650,22 +1661,12 @@
                               const VDBManager *mgr,
                               const db_tab_t tab_fkt ) {
     VSchema *schema = NULL;
-<<<<<<< HEAD
-    VPath * path = NULL;
-
-    rc_t rc = vdh_parse_schema( mgr, &schema, &( ctx -> schema_list ), true /*ctx->force_sra_schema*/ );
-    if ( rc == 0 )
-    {
-        const VTable *tbl;
-
-=======
     rc_t rc = vdh_parse_schema( mgr, &schema, &( ctx -> schema_list ) );
     if ( rc == 0 ) {
         VPath * path = NULL;
->>>>>>> a5d752a6
         rc = vdh_path_to_vpath( ctx -> path, &path );
         if ( 0 == rc ) {
-            const VTable *tbl;            
+            const VTable *tbl;
             rc = VDBManagerOpenTableReadVPath( mgr, &tbl, schema, path );
             if ( 0 != rc ) {
                 ErrMsg( "VDBManagerOpenTableReadVPath( '%R' ) -> %R", ctx->path, rc );
@@ -1674,7 +1675,7 @@
                 if ( 0 == rc ) {
                     rc = tab_fkt( ctx, tbl ); /* fkt-pointer is called */
                 }
-                rc = vdh_vtable_release( rc, tbl );                
+                rc = vdh_vtable_release( rc, tbl );
             }
             rc = vdh_vschema_release( rc, schema );
             rc = vdh_vpath_release( rc, path );
@@ -1683,15 +1684,8 @@
     return rc;
 }
 
-<<<<<<< HEAD
-
-static bool enum_col_request( const p_dump_context ctx )
-{
+static bool enum_col_request( const p_dump_context ctx ) {
     return ( ctx -> column_enum_requested || ctx -> column_enum_short ||
-=======
-static bool enum_col_request( const p_dump_context ctx ) {
-    return ( ctx -> column_enum_requested || ctx -> column_enum_short || 
->>>>>>> a5d752a6
              ctx -> show_kdb_blobs || ctx -> show_vdb_blobs ||
              ctx -> enum_phys || ctx -> enum_readable );
 }
@@ -1800,13 +1794,7 @@
                             vdh_take_this_table_from_list( ctx, tbl_names, ctx -> table );
                         }
                     }
-<<<<<<< HEAD
-
-                    if ( ctx -> table != NULL || ctx -> table_enum_requested )
-                    {
-=======
                     if ( NULL != ctx -> table || ctx -> table_enum_requested ) {
->>>>>>> a5d752a6
                         rc = db_fkt( ctx, db ); /* fkt-pointer is called */
                     } else {
                         LOGMSG( klogInfo, "opened as vdb-database, but no table found" );
@@ -1814,24 +1802,12 @@
                     }
                     rc = vdh_knamelist_release( rc, tbl_names );
                 }
-<<<<<<< HEAD
-                {
-                    rc_t rc2 = VDatabaseRelease( db );
-                    DISP_RC( rc2, "VDatabaseRelease() failed" );
-                    rc = ( 0 == rc ) ? rc2 : rc;
-                }
-=======
                 rc = vdh_vdatabase_release( rc, db );
->>>>>>> a5d752a6
             }
             rc = vdh_vpath_release( rc, path );
         }
         rc = vdh_vschema_release( rc, schema );
     }
-<<<<<<< HEAD
-
-=======
->>>>>>> a5d752a6
     return rc;
 }
 
@@ -1923,14 +1899,15 @@
 }
 
 /***************************************************************************
-    dump_view:
+    dump_unbound_view:
     * called by "dump_main()" to handle a view
     * similar to dump_table but dumps a view
+    * before dumping, binds the view's arguments to existing tables according to the view-spec string given in ctx.view
 
 ctx        [IN] ... contains path, view instantiation string, columns, row-range etc.
 my_manager [IN] ... open manager needed for vdb-calls
 ***************************************************************************/
-static rc_t vdm_dump_view( const p_dump_context ctx, const VDBManager *mgr ) {
+static rc_t vdm_dump_unbound_view( const p_dump_context ctx, const VDBManager *mgr ) {
     rc_t rc;
     if ( ! vdh_is_path_database( mgr, ctx -> path, NULL ) ) {
         ErrMsg( "Option --view can only be used with a database object" );
@@ -2094,17 +2071,9 @@
     } else if ( ctx -> objtype_requested ) {
         vdm_print_objtype( mgr, acc_or_path );
     } else if ( ctx -> view_defined ) {
-        rc = vdm_dump_view ( ctx, mgr );
-<<<<<<< HEAD
-    }
-    else
-    {
-        if ( USE_PATHTYPE_TO_DETECT_DB_OR_TAB ) /* in vdb-dump-context.h */
-        {
-=======
+        rc = vdm_dump_unbound_view ( ctx, mgr ); // V<t1> where V is an ubound view, needs binding to source(s)
     } else {
         if ( USE_PATHTYPE_TO_DETECT_DB_OR_TAB ) { /* in vdb-dump-context.h */
->>>>>>> a5d752a6
             rc = vdb_main_one_obj_by_pathtype( ctx, mgr );
         } else {
             rc = vdb_main_one_obj_by_probing( ctx, mgr );
@@ -2133,66 +2102,33 @@
 static rc_t vdm_main( const p_dump_context ctx, Args * args ) {
     KDirectory *dir;
     rc_t rc = KDirectoryNativeDir( &dir );
-<<<<<<< HEAD
     DISP_RC( rc, "KDirectoryNativeDir() failed" );
-    if ( 0 == rc )
-    {
+    if ( 0 == rc ) {
         const VDBManager *mgr;
         rc = VDBManagerMakeRead( &mgr, dir );
         DISP_RC( rc, "VDBManagerMakeRead() failed" );
-        if( 0 == rc )
-        {
-            if ( ctx -> disable_multithreading )
-            {
-=======
-    DISP_RC( rc, "KDirectoryNativeDir() failed" ); 
-    if ( 0 == rc ) {
-        const VDBManager *mgr;
-        rc = VDBManagerMakeRead( &mgr, dir );
-        DISP_RC( rc, "VDBManagerMakeRead() failed" ); 
         if( 0 == rc ) {
             if ( ctx -> disable_multithreading ) {
->>>>>>> a5d752a6
                 rc = VDBManagerDisablePagemapThread( mgr );
                 DISP_RC( rc, "VDBManagerDisablePagemapThread() failed" );
                 rc = 0; /* not a typo, we continue even if we cannot disable threads! */
             }
-<<<<<<< HEAD
-
-=======
->>>>>>> a5d752a6
             /* show manager is independend form db or tab */
             if ( ctx -> version_requested ) {
                 rc = vdh_show_manager_version( mgr );
             } else {
                 uint32_t count;
                 rc = ArgsParamCount( args, &count );
-<<<<<<< HEAD
                 DISP_RC( rc, "ArgsParamCount() failed" );
-                if ( 0 == rc )
-                {
-                    if ( count > 0 )
-                    {
-=======
-                DISP_RC( rc, "ArgsParamCount() failed" ); 
                 if ( 0 == rc ) {
                     if ( count > 0 ) {
->>>>>>> a5d752a6
                         uint32_t idx;
                         for ( idx = 0; idx < count && 0 == rc; ++idx ) {
                             const char *value = NULL;
                             rc = ArgsParamValue( args, idx, (const void **)&value );
-<<<<<<< HEAD
                             DISP_RC( rc, "ArgsParamValue() failed" );
-                            if ( 0 == rc )
-                            {
-                                if ( ctx -> print_info )
-                                {
-=======
-                            DISP_RC( rc, "ArgsParamValue() failed" ); 
                             if ( 0 == rc ) {
                                 if ( ctx -> print_info ) {
->>>>>>> a5d752a6
                                     rc = vdb_info( &( ctx -> schema_list ), ctx -> format, mgr,
                                                    value, ctx -> rows );   /* in vdb_info.c */
                                 } else if ( ctx -> inspect ) {
