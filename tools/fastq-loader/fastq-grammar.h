<<<<<<< HEAD
/* A Bison parser, made by GNU Bison 3.5.1.  */

/* Bison interface for Yacc-like parsers in C

   Copyright (C) 1984, 1989-1990, 2000-2015, 2018-2020 Free Software Foundation,
   Inc.

   This program is free software: you can redistribute it and/or modify
   it under the terms of the GNU General Public License as published by
   the Free Software Foundation, either version 3 of the License, or
   (at your option) any later version.

   This program is distributed in the hope that it will be useful,
   but WITHOUT ANY WARRANTY; without even the implied warranty of
   MERCHANTABILITY or FITNESS FOR A PARTICULAR PURPOSE.  See the
   GNU General Public License for more details.

   You should have received a copy of the GNU General Public License
   along with this program.  If not, see <http://www.gnu.org/licenses/>.  */

/* As a special exception, you may create a larger work that contains
   part or all of the Bison parser skeleton and distribute that work
   under terms of your choice, so long as that work isn't itself a
   parser generator using the skeleton or a modified version thereof
   as a parser skeleton.  Alternatively, if you modify or redistribute
   the parser skeleton itself, you may (at your option) remove this
   special exception, which will cause the skeleton and the resulting
   Bison output files to be licensed under the GNU General Public
   License without this special exception.

   This special exception was added by the Free Software Foundation in
   version 2.2 of Bison.  */

/* Undocumented macros, especially those whose name start with YY_,
   are private implementation details.  Do not rely on them.  */

#ifndef YY_FASTQ_HOME_BOSHKINS_NCBI_DEVEL_SRA_TOOLS_TOOLS_FASTQ_LOADER_FASTQ_GRAMMAR_H_INCLUDED
# define YY_FASTQ_HOME_BOSHKINS_NCBI_DEVEL_SRA_TOOLS_TOOLS_FASTQ_LOADER_FASTQ_GRAMMAR_H_INCLUDED
/* Debug traces.  */
#ifndef YYDEBUG
# define YYDEBUG 0
#endif
#if YYDEBUG
extern int FASTQ_debug;
#endif

/* Token type.  */
#ifndef YYTOKENTYPE
# define YYTOKENTYPE
  enum yytokentype
  {
    fqENDOFTEXT = 0,
    fqRUNDOTSPOT = 258,
    fqSPOTGROUP = 259,
    fqNUMBER = 260,
    fqALPHANUM = 261,
    fqWS = 262,
    fqENDLINE = 263,
    fqBASESEQ = 264,
    fqCOLORSEQ = 265,
    fqTOKEN = 266,
    fqASCQUAL = 267,
    fqCOORDS = 268,
    fqUNRECOGNIZED = 269
  };
#endif

/* Value type.  */
#if ! defined YYSTYPE && ! defined YYSTYPE_IS_DECLARED
typedef FASTQToken YYSTYPE;
# define YYSTYPE_IS_TRIVIAL 1
# define YYSTYPE_IS_DECLARED 1
#endif



int FASTQ_parse (FASTQParseBlock* pb);

#endif /* !YY_FASTQ_HOME_BOSHKINS_NCBI_DEVEL_SRA_TOOLS_TOOLS_FASTQ_LOADER_FASTQ_GRAMMAR_H_INCLUDED  */
=======
// The Flex- and Bison-generated files are named this way (zz_*) to hit the disk last on checkout,
// thus making sure the generated files' timestamps are not older than the corresponding sources'.
// This avoids triggering unnecessary re-runs of flex/bison.
#include "zz_fastq-grammar.h"
>>>>>>> af05ed39
<|MERGE_RESOLUTION|>--- conflicted
+++ resolved
@@ -1,86 +1,4 @@
-<<<<<<< HEAD
-/* A Bison parser, made by GNU Bison 3.5.1.  */
-
-/* Bison interface for Yacc-like parsers in C
-
-   Copyright (C) 1984, 1989-1990, 2000-2015, 2018-2020 Free Software Foundation,
-   Inc.
-
-   This program is free software: you can redistribute it and/or modify
-   it under the terms of the GNU General Public License as published by
-   the Free Software Foundation, either version 3 of the License, or
-   (at your option) any later version.
-
-   This program is distributed in the hope that it will be useful,
-   but WITHOUT ANY WARRANTY; without even the implied warranty of
-   MERCHANTABILITY or FITNESS FOR A PARTICULAR PURPOSE.  See the
-   GNU General Public License for more details.
-
-   You should have received a copy of the GNU General Public License
-   along with this program.  If not, see <http://www.gnu.org/licenses/>.  */
-
-/* As a special exception, you may create a larger work that contains
-   part or all of the Bison parser skeleton and distribute that work
-   under terms of your choice, so long as that work isn't itself a
-   parser generator using the skeleton or a modified version thereof
-   as a parser skeleton.  Alternatively, if you modify or redistribute
-   the parser skeleton itself, you may (at your option) remove this
-   special exception, which will cause the skeleton and the resulting
-   Bison output files to be licensed under the GNU General Public
-   License without this special exception.
-
-   This special exception was added by the Free Software Foundation in
-   version 2.2 of Bison.  */
-
-/* Undocumented macros, especially those whose name start with YY_,
-   are private implementation details.  Do not rely on them.  */
-
-#ifndef YY_FASTQ_HOME_BOSHKINS_NCBI_DEVEL_SRA_TOOLS_TOOLS_FASTQ_LOADER_FASTQ_GRAMMAR_H_INCLUDED
-# define YY_FASTQ_HOME_BOSHKINS_NCBI_DEVEL_SRA_TOOLS_TOOLS_FASTQ_LOADER_FASTQ_GRAMMAR_H_INCLUDED
-/* Debug traces.  */
-#ifndef YYDEBUG
-# define YYDEBUG 0
-#endif
-#if YYDEBUG
-extern int FASTQ_debug;
-#endif
-
-/* Token type.  */
-#ifndef YYTOKENTYPE
-# define YYTOKENTYPE
-  enum yytokentype
-  {
-    fqENDOFTEXT = 0,
-    fqRUNDOTSPOT = 258,
-    fqSPOTGROUP = 259,
-    fqNUMBER = 260,
-    fqALPHANUM = 261,
-    fqWS = 262,
-    fqENDLINE = 263,
-    fqBASESEQ = 264,
-    fqCOLORSEQ = 265,
-    fqTOKEN = 266,
-    fqASCQUAL = 267,
-    fqCOORDS = 268,
-    fqUNRECOGNIZED = 269
-  };
-#endif
-
-/* Value type.  */
-#if ! defined YYSTYPE && ! defined YYSTYPE_IS_DECLARED
-typedef FASTQToken YYSTYPE;
-# define YYSTYPE_IS_TRIVIAL 1
-# define YYSTYPE_IS_DECLARED 1
-#endif
-
-
-
-int FASTQ_parse (FASTQParseBlock* pb);
-
-#endif /* !YY_FASTQ_HOME_BOSHKINS_NCBI_DEVEL_SRA_TOOLS_TOOLS_FASTQ_LOADER_FASTQ_GRAMMAR_H_INCLUDED  */
-=======
 // The Flex- and Bison-generated files are named this way (zz_*) to hit the disk last on checkout,
 // thus making sure the generated files' timestamps are not older than the corresponding sources'.
 // This avoids triggering unnecessary re-runs of flex/bison.
-#include "zz_fastq-grammar.h"
->>>>>>> af05ed39
+#include "zz_fastq-grammar.h"