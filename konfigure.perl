# ===========================================================================
#
#                            PUBLIC DOMAIN NOTICE
#               National Center for Biotechnology Information
#
#  This software/database is a "United States Government Work" under the
#  terms of the United States Copyright Act.  It was written as part of
#  the author's official duties as a United States Government employee and
#  thus cannot be copyrighted.  This software/database is freely available
#  to the public for use. The National Library of Medicine and the U.S.
#  Government have not placed any restriction on its use or reproduction.
#
#  Although all reasonable efforts have been taken to ensure the accuracy
#  and reliability of the software and data, the NLM and the U.S.
#  Government do not and cannot warrant the performance or results that
#  may be obtained by using this software or data. The NLM and the U.S.
#  Government disclaim all warranties, express or implied, including
#  warranties of performance, merchantability or fitness for any particular
#  purpose.
#
#  Please cite the author in any work or product based on this material.
#
# ===========================================================================

use strict;

require 'package.pm';
require 'os-arch.pm';

use Cwd qw (abs_path getcwd);
use File::Basename 'fileparse';
use File::Spec 'catdir';
use FindBin qw($Bin);
use Getopt::Long 'GetOptions';

sub println { print @_; print "\n"; }

check();

my %PKG = PKG();

my $PACKAGE_NAME = PACKAGE_NAME();
my $OUT_MAKEFILE = 'Makefile.config';

my $PACKAGE = PACKAGE();

my $HOME = $ENV{HOME} || $ENV{USERPROFILE}
    || $ENV{LOGDIR} || getcwd || (getpwuid($<))[7] || abs_path('.');

$PKG{UPATH} =~ s/(\$\w+)/$1/eeg;

my $OUTDIR = File::Spec->catdir($HOME, $PKG{OUT});

my $package_default_prefix = $PKG{PATH};
my $schema_default_dir = $PKG{SCHEMA_PATH} if ($PKG{SCHEMA_PATH});

my @REQ = REQ();

my @options = ( "arch=s",
                "clean",
                "debug",
                "help",
                "outputdir=s",
#               "output-makefile=s",
                "prefix=s",
                "status",
                "with-debug",
                "without-debug" );
foreach my $href (@REQ) {
    my %a = %$href;
    push @options, "$a{option}=s";
    push @options, "$a{boption}=s" if ($a{boption});
    $href->{usrpath} =~ s/(\$\w+)/$1/eeg;
}
push @options, "shemadir" if ($PKG{SCHEMA_PATH});

my %OPT;
die "configure: error" unless (GetOptions(\%OPT, @options));

if ($OPT{'help'}) {
    help();
    exit(0);
} elsif ($OPT{'clean'}) {
    {
        foreach (glob(CONFIG_OUT() . '/Makefile.config*'),
            File::Spec->catdir(CONFIG_OUT(), 'user.status'),
            File::Spec->catdir(CONFIG_OUT(), 'Makefile.userconfig'))
        {
            my $f = $_;
            print "removing $f... ";
            if (-e $f) {
                if (unlink $f) {
                    println "ok";
                } else {
                    println "failed";
                }
            } else {
                println "not found";
            }
        }
    }
    if (CONFIG_OUT() ne '.') {
        foreach
            (glob('Makefile.config*'), 'user.status', 'Makefile.userconfig')
        {
            my $f = $_;
            print "removing $f... ";
            if (-e $f) {
                if (unlink $f) {
                    println "ok";
                } else {
                    println "failed";
                }
            } else {
                println "not found";
            }
        }
    }
    exit(0);
} elsif ($OPT{'status'}) {
    status(1);
    exit(0);
}
my ($filename, $directories, $suffix) = fileparse($0);
die "configure: error: $filename should be run as ./$filename"
    if ($directories ne "./");

$OPT{'prefix'} = $package_default_prefix unless ($OPT{'prefix'});

my $AUTORUN = $OPT{status};
print "checking system type... " unless ($AUTORUN);
my ($OS, $ARCH, $OSTYPE, $MARCH, @ARCHITECTURES) = OsArch();
println $OSTYPE unless ($AUTORUN);

{
    $OPT{'prefix'} = expand($OPT{'prefix'});
    my $prefix = $OPT{'prefix'};
    $OPT{eprefix} = $prefix unless ($OPT{eprefix} || $OS eq 'win');
    my $eprefix = $OPT{eprefix};
    unless ($OPT{bindir} || $OS eq 'win') {
        $OPT{bindir} = File::Spec->catdir($eprefix, 'bin') ;
    }
    unless ($OPT{libdir} || $OS eq 'win') {
        $OPT{libdir} = File::Spec->catdir($eprefix, 'lib');
    }
    unless ($OPT{includedir} || $OS eq 'win') {
        $OPT{includedir} = File::Spec->catdir($eprefix, 'include');
    }
    if ($PKG{LNG} eq 'PYTHON' && ! $OPT{pythondir} && $OS ne 'win') {
        $OPT{pythondir} = $eprefix;
    }
    if ($PKG{LNG} eq 'JAVA' && ! $OPT{javadir} && $OS ne 'win') {
        $OPT{javadir} = File::Spec->catdir($eprefix, 'jar');
    }
    if ($PKG{EXAMP} && ! $OPT{sharedir} && $OS ne 'win') {
        $OPT{sharedir} = File::Spec->catdir($eprefix, 'share');
    }
}

if (0 && $AUTORUN) {
    while (1) {
        open F,  File::Spec->catdir(CONFIG_OUT(), 'user.status') or last;
        foreach (<F>) {
            chomp;
            @_ = split /=/;
            if ($#_ == 1) {
                $OPT{$_[0]} = $_[1] unless ($OPT{$_[0]});
            }
        }
        last;
    }
}

# initial values
my $TARGDIR = File::Spec->catdir($OUTDIR, $PACKAGE);
$TARGDIR = expand($OPT{'outputdir'}) if ($OPT{'outputdir'});

# $OUT_MAKEFILE = $OPT{'output-makefile'} if ($OPT{'output-makefile'});

my $BUILD = "rel";

# parse command line
$BUILD = $OPT{'BUILD'} if ($OPT{'BUILD'});
$BUILD = "dbg" if ($OPT{'with-debug'});
$BUILD = "rel" if ($OPT{'without-debug'});

my $BUILD_TYPE = "release";
$BUILD_TYPE = "debug" if ( $BUILD eq "dbg" );

#println unless ($AUTORUN);

if ($OPT{arch}) {
    my $found;
    foreach (@ARCHITECTURES) {
        if ($_ eq $OPT{arch}) {
            ++$found;
            last;
        }
    }
    if ($found) {
        $ARCH = $MARCH = $OPT{arch};
    } else {
        delete $OPT{arch};
    }
}

$OUT_MAKEFILE .= ".$OS.$ARCH";
$OUT_MAKEFILE = File::Spec->catdir(CONFIG_OUT(), $OUT_MAKEFILE);

#my $OSTYPE = `uname -s`; chomp $OSTYPE;

print "checking machine architecture... " unless ($AUTORUN);
#my $MARCH = `uname -m`; chomp $MARCH;
println $MARCH unless ($AUTORUN);

my $TOOLS = "";
$TOOLS = "jdk" if ($PKG{LNG} eq 'JAVA');

print "checking " . PACKAGE_NAME() . " version... " unless ($AUTORUN);
my $FULL_VERSION = VERSION();
println $FULL_VERSION unless ($AUTORUN);

# determine architecture

print "checking for supported architecture... " unless ($AUTORUN);

my $BITS;

if ( $MARCH =~ m/x86_64/i )
{
    $BITS = 64;
}
elsif ( $MARCH =~ m/i?86/i )
{
    $BITS = 32;
}
else
{
    die "unrecognized Architecture - " . $ARCH;
}
println "$MARCH ($BITS bits) is supported" unless ($AUTORUN);

# determine OS and related norms
my ($LPFX, $OBJX, $LOBX, $LIBX, $SHLX, $EXEX, $OSINC);

print "checking for supported OS... " unless ($AUTORUN);
if ( $OSTYPE =~ m/linux/i )
{
    $LPFX = "lib";
    $OBJX = "o";
    $LOBX = "pic.o";
    $LIBX = "a";
    $SHLX = "so";
    $EXEX = "";
    $OSINC = "unix";
    if ( $TOOLS eq "" )
    {
        $TOOLS = "gcc";
    }
}
elsif ( $OSTYPE =~ m/darwin/i )
{
    $LPFX = "lib";
    $OBJX = "o";
    $LOBX = "pic.o";
    $LIBX = "a";
    $SHLX = "dylib";
    $EXEX = "";
    $OSINC = "unix";
    if ( $TOOLS eq "" )
    {
        $TOOLS = "clang";
    }
} elsif ($OSTYPE eq 'win') {
    $TOOLS = "vc++";
} else
{
    die "unrecognized OS - " . $OSTYPE;
}
println "$OSTYPE ($OS) is supported" unless ($AUTORUN);

# tool chain
my ($CC, $CP, $AR, $ARX, $ARLS, $LD, $LP);
my ($JAVAC, $JAVAH, $JAR);
my ($DBG, $OPT, $PIC, $INC, $MD);

print "checking for supported tool chain... " unless ($AUTORUN);
if ( $TOOLS =~ m/gcc/i )
{
    $CC = "gcc -c";
    $CP = "g++ -c";
    $AR = "ar rc";
    $ARX = "ar x";
    $ARLS = "ar t";
    $LD = "gcc";
    $LP = "g++";

    $DBG = "-g -DDEBUG";
    $OPT = "-O3";
    $PIC = "-fPIC";
    $INC = "-I";
    $MD  = "-MD";
}
elsif ( $TOOLS =~ m/clang/i )
{
    $CC = "clang -c";
    $CP = "clang++ -c";
    $AR = "ar rc";
    $ARX = "ar x";
    $ARLS = "ar t";
    $LD = "clang";
    $LP = "clang++";

    $DBG = "-g -DDEBUG";
    $OPT = "-O3";
    $PIC = "-fPIC";
    $INC = "-I";
    $MD  = "-MD";
}
elsif ( $TOOLS =~ m/jdk/i )
{
    $JAVAC = "javac";
    $JAVAH = "javah";
    $JAR   = "jar cf";

    $DBG = "-g";
} elsif ($TOOLS eq 'vc++') {
} else
{
    die "unrecognized tool chain - " . $TOOLS;
}
println "$TOOLS tool chain is supported" unless ($AUTORUN);

if ($OS ne 'win') {
    $TARGDIR = File::Spec->catdir($TARGDIR, $OS, $TOOLS, $ARCH, $BUILD);
}

my @dependencies;

foreach (DEPENDS()) {
    my ($i, $l) = find_lib($_);
    if (defined $i || $l) {
        my $d = 'HAVE_' . uc($_) . ' = 1';
        push @dependencies, $d;
        println "\t\t$d" if ($OPT{'debug'});
    }
    if ($i) {
        my $d = uc($_) . "_INCDIR = $i";
        push @dependencies, $d;
        println "\t\t$d" if ($OPT{'debug'});
    }
    if ($l) {
        my $d = uc($_) . "_LIBDIR = $l";
        push @dependencies, $d;
        println "\t\t$d" if ($OPT{'debug'});
    }
}

foreach my $href (@REQ) {
    $href->{bldpath} =~ s/(\$\w+)/$1/eeg;
    my ($found_itf, $found_lib, $found_ilib);
    my %a = %$href;
    my $is_optional = $a{type} eq 'SI';
    my $need_source = $a{type} =~ /S/;
    my $need_build = $a{type} =~ /B/;
    my $need_include = $a{type} =~ /I/;
    my $need_lib = $a{type} =~ /L/;
    ++$need_include if ($need_lib);
    my $need_ilib;
    $need_ilib = $a{ilib} if ($need_build);
    unless ($AUTORUN) {
        if ($need_source && $need_build) {
       println "checking for $a{name} package source files and build results..."
        } elsif ($need_source) {
            println "checking for $a{name} package source files...";
        } else {
            println "checking for $a{name} package...";
        }
    }
    my $i = expand($OPT{$a{option}});
    my $l = $i;
    my $has_i_option = $i;
    my $has_b_option = $a{boption} && $OPT{$a{option}};
    if ($has_i_option) {
        if ($need_lib) {
            ($found_lib, $found_ilib, $found_itf)
                = find_lib_in_dir($l, $a{lib}, $need_ilib, $a{include});
            $i = $found_itf if ($found_itf);
            $l = $found_lib if ($found_lib);
        } else {
            $found_itf = find_include_in_dir($l, $a{include});
            $i = $found_itf if ($found_itf);
        }
    }
    if ($has_b_option) {
        ($found_lib, $found_ilib) = find_lib_in_dir($l, $a{lib}, $need_ilib);
        $l = $found_lib if ($found_lib);
    }

    if (! $has_i_option && ! $found_itf && ($need_include || $need_source)) {
        my $try = $a{srcpath};
        $found_itf = find_include_in_dir($a{srcpath}, $a{include});
        $i = $found_itf if ($found_itf);
    }
    if (! $has_i_option && ! $found_itf || (! $found_lib && $need_lib)) {
        my $try = $a{pkgpath};
        if ($need_lib) {
            ($found_lib, $found_ilib, $found_itf)
                = find_lib_in_dir($try, $a{lib}, $need_ilib, $a{include});
        } else {
            $found_itf = find_include_in_dir($try, $a{include});
        }
        if ($found_itf) {
            $i = $found_itf;
        }
        if ($found_lib) {
            $l = $found_lib;
        }
    }
    if (! $has_i_option && ! $found_itf || (! $found_lib && $need_lib)) {
        my $try = $a{usrpath};
        if ($need_lib) {
            ($found_lib, $found_ilib, $found_itf)
                = find_lib_in_dir($try, $a{lib}, $need_ilib, $a{include});
        } else {
            $found_itf = find_include_in_dir($try, $a{include});
        }
        if ($found_itf) {
            $i = $found_itf;
        }
        if ($found_lib) {
            $l = $found_lib;
        }
    }
    if (! $has_b_option && ! $found_lib && ($need_build ||$need_lib)) {
        my $try = $a{bldpath};
        ($found_lib, $found_ilib) = find_lib_in_dir($try, $a{lib}, $need_ilib);
        if ($found_lib) {
            $l = $found_lib;
        }
    }

    if (! $i || (! $found_lib && $need_lib) || ($need_ilib && ! $found_ilib)) {
        if ($is_optional) {
            println "configure: optional $a{name} package not found: skipped.";
        } else {
            if ($OPT{'debug'}) {
                $_ = "$a{name}: includes: ";
                unless ($need_include) {
                    $_ .= "not needed";
                } else {
                    $_ .= $i;
                }
                unless ($need_lib) {
                    $_ .= "; libs: not needed";
                } else {
                    $_ .= "; libs: " . $found_lib;
                }
                unless ($need_ilib) {
                    $_ .= "; ilibs: not needed";
                } else {
                    $_ .= "; ilibs: " . $found_ilib;
                }
                println "\t\t$_";
            }
            println "configure: error: required $a{name} package not found.";
            exit 1;
        }
    } else {
        $i = abs_path($i);
        push(@dependencies, "$a{namew}_INCDIR = $i");
        if ($found_lib && $l) {
            $l = abs_path($l);
            push(@dependencies, "$a{namew}_LIBDIR = $l");
        }
        if ($need_ilib && $found_ilib) {
            $found_ilib = abs_path($found_ilib);
            push(@dependencies, "$a{namew}_ILIBDIR = $found_ilib");
        }
    }
}

my @c_arch;

if ($OS ne 'win') {
    # create Makefile.config
    push (@c_arch, "### AUTO-GENERATED FILE ###" );
    push (@c_arch,  "" );
    push (@c_arch,  "" );
    push (@c_arch,  'OS_ARCH = $(shell perl $(TOP)/os-arch.perl)' );

    push (@c_arch,  "# build type");
    push (@c_arch,  "BUILD = $BUILD");
    push (@c_arch,  "" );
    if ($OPT{'outputdir'}) {
        push (@c_arch,  "# output path");
        push (@c_arch,  "TARGDIR = $TARGDIR/$PACKAGE");
        push (@c_arch,  "" );
    }
    push (@c_arch, "# install paths");
    push (@c_arch, "INST_BINDIR = $OPT{bindir}") if ($OPT{bindir});
    push (@c_arch, "INST_LIBDIR = $OPT{libdir}") if ($OPT{libdir});
    push (@c_arch, "INST_INCDIR = $OPT{includedir}") if ($OPT{includedir});
    push (@c_arch, "INST_SCHEMADIR = $OPT{'shemadir'}") if ($OPT{'shemadir'});
    push (@c_arch, "INST_SHAREDIR = $OPT{'sharedir'}") if ($OPT{'sharedir'});
    push (@c_arch, "INST_JARDIR = $OPT{'javadir'}") if ($OPT{'javadir'});
    push (@c_arch, "INST_PYTHONDIR = $OPT{'pythondir'}") if ($OPT{'pythondir'});
    push (@c_arch, "");

#   push (@c_arch,  'include $(TOP)/Makefile.userconfig' );
#   push (@c_arch,  'include $(TOP)/Makefile.config.$(OS_ARCH)' );
    push (@c_arch,  "" );
    push (@c_arch, "# build type");
    push (@c_arch, "BUILD ?= $BUILD");
    push (@c_arch,  "" );
    push (@c_arch,  "# target OS" );
    push (@c_arch,  "OS = " . $OS );
    push (@c_arch,  "OSINC = " . $OSINC );
    push (@c_arch,  "" );
    push (@c_arch,  "# prefix string for system libraries" );
    push (@c_arch,  "LPFX = " . $LPFX );
    push (@c_arch,  "" );

    push (@c_arch,  "# suffix strings for system libraries" );
    push (@c_arch,  "LIBX = $LIBX" );
    push (@c_arch,  "VERSION_LIBX = \$(LIBX).\$(VERSION)" );
    push (@c_arch,  "MAJMIN_LIBX = \$(LIBX).\$(MAJMIN)" );
    push (@c_arch,  "MAJVERS_LIBX = \$(LIBX).\$(MAJVERS)" );
    push (@c_arch,  "" );
    
    push (@c_arch,  "SHLX = $SHLX" );
    push (@c_arch,  "VERSION_SHLX = \$(SHLX).\$(VERSION)" );
    push (@c_arch,  "MAJMIN_SHLX = \$(SHLX).\$(MAJMIN)" );
    push (@c_arch,  "MAJVERS_SHLX = \$(SHLX).\$(MAJVERS)" );
    push (@c_arch,  "" );

    push (@c_arch,  "# suffix strings for system object files" );
    push (@c_arch,  "OBJX = $OBJX" );
    push (@c_arch,  "LOBX = $LOBX" );
    push (@c_arch,  "" );

    push (@c_arch,  "# suffix string for system executable" );
    push (@c_arch,  "EXEX = $EXEX" );
    push (@c_arch,  "VERSION_EXEX = \$(EXEX).\$(VERSION)" );
    push (@c_arch,  "MAJMIN_EXEX = \$(EXEX).\$(MAJMIN)" );
    push (@c_arch,  "MAJVERS_EXEX = \$(EXEX).\$(MAJVERS)" );
    push (@c_arch,  "" );

    push (@c_arch,  "# system architecture and wordsize" );
    if ( $ARCH eq $MARCH ) {
        push (@c_arch,  "ARCH = " . $ARCH );
    } else {
        push (@c_arch,  "ARCH = " . $ARCH . " # ( " . $MARCH . " )" );
    }
    push (@c_arch,  "BITS = " . $BITS );
    push (@c_arch,  "" );

    push (@c_arch,  "# tools" );
    push (@c_arch,  "# tools" );
    push (@c_arch,  "CC   = " . $CC ) if ($CC);
    push (@c_arch,  "CP   = " . $CP ) if ($CP);
    push (@c_arch,  "AR   = " . $AR ) if ($AR);
    push (@c_arch,  "ARX  = " . $ARX ) if ($ARX);
    push (@c_arch,  "ARLS = " . $ARLS ) if ($ARLS);
    push (@c_arch,  "LD   = " . $LD ) if ($LD);
    push (@c_arch,  "LP   = " . $LP ) if ($LP);
    push (@c_arch,  "JAVAC  = " . $JAVAC ) if ($JAVAC);
    push (@c_arch,  "JAVAH  = " . $JAVAH ) if ($JAVAH);
    push (@c_arch,  "JAR  = " . $JAR ) if ($JAR);
    push (@c_arch,  "" );
    push (@c_arch,  "" );

    push (@c_arch,  "# tool options" );
    push (@c_arch,  "# tool options" );
    if ( $BUILD eq "dbg" ) {
        push (@c_arch,  "DBG     = $DBG" );
        push (@c_arch,  "OPT     = ");
    } else {
        push (@c_arch,  "DBG     = -DNDEBUG" ) if ($PKG{LNG} eq 'C');
        push (@c_arch,  "OPT     = $OPT" ) if ($OPT);
    }
    push (@c_arch,  "PIC     = $PIC" ) if ($PIC);
    if ($PKG{LNG} eq 'C') {
        push (@c_arch,
            "SONAME  = -Wl,-soname=\$(subst \$(VERSION),\$(MAJVERS),\$(\@F))");
        push (@c_arch,  "SRCINC  = $INC. $INC\$(SRCDIR)" );
    } elsif ($PKG{LNG} eq 'JAVA') {
        push (@c_arch,  "SRCINC  = -sourcepath \$(INCPATHS)" );
    }
    push (@c_arch,  "INCDIRS = \$(SRCINC) $INC\$(TOP)" ) if ($PIC);
    if ($PKG{LNG} eq 'C') {
        push (@c_arch,  "CFLAGS  = \$(DBG) \$(OPT) \$(INCDIRS) $MD" );
    }
    push (@c_arch,  "CLSPATH = -classpath \$(CLSDIR)" );
    push (@c_arch,  "" );
    push (@c_arch,  "" );

    # version information

    my ($VERSION, $MAJMIN, $MAJVERS);

    if ($FULL_VERSION =~ /(\d+)\.(\d+)\.(\d+)-?\w*\d*/) {
        $VERSION = "$1.$2.$3";
        $MAJMIN = "$1.$2";
        $MAJVERS = $1;
    } else {
        die $VERSION;
    }

    push (@c_arch,  "# NGS API and library version" );
    push (@c_arch,  "VERSION = " . $VERSION );
    push (@c_arch,  "MAJMIN = " . $MAJMIN );
    push (@c_arch,  "MAJVERS = " . $MAJVERS );
    push (@c_arch,  "" );

    # determine output path
    if ($PKG{LNG} eq 'C') {
    #    $TARGDIR = $TARGDIR . "/" . $ARCH;
    }
    push (@c_arch,  "# output path" );
    push (@c_arch,  "TARGDIR ?= " . $TARGDIR );
    push (@c_arch,  "" );

    # determine include install path
    # determine library install path

    # other things
    push (@c_arch,  "# derived paths" );
    push (@c_arch,  "MODPATH  ?= \$(subst \$(TOP)/,,\$(CURDIR))" );
    push (@c_arch,  "SRCDIR   ?= \$(TOP)/\$(MODPATH)" );
    push (@c_arch,  "MAKEFILE ?= \$(abspath \$(firstword \$(MAKEFILE_LIST)))" );
    push (@c_arch,  "BINDIR    = \$(TARGDIR)/bin" );
    if ($PKG{LNG} eq 'C') {
        push (@c_arch,  "LIBDIR    = \$(TARGDIR)/lib" );
    } elsif ($PKG{LNG} eq 'JAVA') {
        push (@c_arch,  "LIBDIR    = \$(TARGDIR)/jar" );
    }
    push (@c_arch,  "ILIBDIR   = \$(TARGDIR)/ilib" );
    push (@c_arch,  "OBJDIR    = \$(TARGDIR)/obj/\$(MODPATH)" );
    push (@c_arch,  "CLSDIR    = \$(TARGDIR)/cls" );

    if ($PKG{LNG} eq 'JAVA') {
        push (@c_arch, "INCPATHS = "
            . "\$(SRCDIR):\$(SRCDIR)/itf:\$(TOP)/gov/nih/nlm/ncbi/ngs" );
    }

    push (@c_arch,  "" );

    push (@c_arch,  "# exports" );
    push (@c_arch,  "export TOP" );
    push (@c_arch,  "export MODPATH" );
    push (@c_arch,  "export SRCDIR" );
    push (@c_arch,  "export MAKEFILE" );
    push (@c_arch,  "" );

    push (@c_arch,  "# auto-compilation rules" );
    if ($PKG{LNG} eq 'C') {
        push (@c_arch,  "\$(OBJDIR)/%.\$(OBJX): %.c" );
        push (@c_arch,  "\t\$(CC) -o \$@ \$< \$(CFLAGS)" );
        push (@c_arch,  "\$(OBJDIR)/%.\$(LOBX): %.c" );
        push (@c_arch,  "\t\$(CC) -o \$@ \$< \$(PIC) \$(CFLAGS)" );
    }
    push (@c_arch,  "\$(OBJDIR)/%.\$(OBJX): %.cpp" );
    push (@c_arch,  "\t\$(CP) -o \$@ \$< \$(CFLAGS)" );
    push (@c_arch,  "\$(OBJDIR)/%.\$(LOBX): %.cpp" );
    push (@c_arch,  "\t\$(CP) -o \$@ \$< \$(PIC) \$(CFLAGS)" );
    push (@c_arch,  "" );

    # this is part of Makefile
    push (@c_arch,  "VPATH = \$(SRCDIR)" );
    push (@c_arch,  "" );

    # we know how to find jni headers
    if ($PKG{LNG} eq 'JAVA' and $OPT{'with-ngs-sdk-src'}) {
        push(@c_arch, "JNIPATH = $OPT{'with-ngs-sdk-src'}/language/java");
    }

    push (@c_arch,  "# directory rules" );
    if ($PKG{LNG} eq 'C') {
        push (@c_arch,  "\$(BINDIR) \$(LIBDIR) \$(ILIBDIR) \$(OBJDIR) \$(INST_LIBDIR) \$(INST_LIBDIR)\$(BITS):\n"
                     . "\tmkdir -p \$@" );
    } elsif ($PKG{LNG} eq 'JAVA') {
        # test if we have jni header path
        push (@c_arch,  "\$(LIBDIR) \$(CLSDIR) \$(INST_JARDIR):\n\tmkdir -p \$@" );
    }
    push (@c_arch,  "" );

    push (@c_arch,  "# not real targets" );
    push (@c_arch,  ".PHONY: default clean install all std \$(TARGETS)" );
    push (@c_arch,  "" );

    push (@c_arch,  "# dependencies" );
    if ($PKG{LNG} eq 'C') {
        push (@c_arch,  "include \$(wildcard \$(OBJDIR)/*.d)" );
    } elsif ($PKG{LNG} eq 'JAVA') {
        push (@c_arch,  "include \$(wildcard \$(CLSDIR)/*.d)" );
    }
    push (@c_arch, @dependencies);
    push (@c_arch,  "" );

  if ($OS eq 'linux' || $OS eq 'mac') {
    push (@c_arch, '# installation rules');
    push (@c_arch,
        '$(INST_LIBDIR)$(BITS)/%.$(VERSION_LIBX): $(LIBDIR)/%.$(VERSION_LIBX)');
    push (@c_arch, "\t@ echo -n \"installing '\$(\@F)'... \"");
    push (@c_arch, "\t@ if cp \$^ \$\@ && chmod 644 \$\@;                  \\");
    push (@c_arch, "\t  then                                               \\");
    push (@c_arch, "\t      rm -f \$(subst \$(VERSION),\$(MAJVERS),\$@) \$(subst \$(VERSION_LIBX),\$(LIBX),\$\@); \\");
    push (@c_arch, "\t      ln -s \$(\@F) \$(subst \$(VERSION),\$(MAJVERS),\$\@); \\");
    push (@c_arch, "\t      ln -s \$(subst \$(VERSION),\$(MAJVERS),\$(\@F)) \$(subst \$(VERSION_LIBX),\$(LIBX),\$\@) ; \\");
    push (@c_arch, "\t      echo success;                                  \\");
    push (@c_arch, "\t  else                                               \\");
    push (@c_arch, "\t      echo failure;                                  \\");
    push (@c_arch, "\t      false;                                         \\");
    push (@c_arch, "\t  fi");
    push (@c_arch, '');
    push (@c_arch,
        '$(INST_LIBDIR)$(BITS)/%.$(VERSION_SHLX): $(LIBDIR)/%.$(VERSION_SHLX)');
    push (@c_arch, "\t@ echo -n \"installing '\$(\@F)'... \"");
    push (@c_arch, "\t@ if cp \$^ \$\@ && chmod 755 \$\@;                  \\");
    push (@c_arch, "\t  then                                               \\");
    push (@c_arch, "\t      rm -f \$(subst \$(VERSION),\$(MAJVERS),\$\@) \$(subst \$(VERSION_SHLX),\$(SHLX),\$\@) ; \\");
    push (@c_arch, "\t      ln -s \$(\@F) \$(subst \$(VERSION),\$(MAJVERS),\$\@); \\");
    push (@c_arch, "\t      ln -s \$(subst \$(VERSION),\$(MAJVERS),\$(\@F)) \$(subst \$(VERSION_SHLX),\$(SHLX),\$\@) ; \\");
    push (@c_arch, "\t      echo success;                                  \\");
    push (@c_arch, "\t  else                                               \\");
    push (@c_arch, "\t      echo failure;                                  \\");
    push (@c_arch, "\t      false;                                         \\");
    push (@c_arch, "\t  fi");
  }
}

if (! $OPT{'status'} ) {
    if ($OS eq 'win') {
        my $OUT = File::Spec->catdir(CONFIG_OUT(), 'Makefile.config.win');
        println "configure: creating '$OUT'";
        open OUT, ">$OUT" or die "cannot open $OUT to write";
        my $name = PACKAGE_NAMW();
        my $outdir = $name . '_OUTDIR';
        my $root = $name . '_ROOT';

        print OUT <<EndText;
<Project xmlns="http://schemas.microsoft.com/developer/msbuild/2003">  
  <PropertyGroup Label="Globals">
    <$outdir>$TARGDIR/\</$outdir>
EndText
        foreach my $href (@REQ) {
            my %a = %$href;
            my $NGS_SDK_PREFIX = '';
            $NGS_SDK_PREFIX = $a{found_itf} if ($a{found_itf});
            if ($a{name} eq 'ngs-sdk') {
                my $root = "$a{namew}_ROOT";
                print OUT "    <$root>$NGS_SDK_PREFIX\/</$root>\n";
                last;
            }
        }
        print OUT <<EndText;
    <$root>$Bin/\</$root>
  </PropertyGroup>
</Project>
EndText
        close OUT;
    } else {
        println "configure: creating 'Makefile.config'" unless ($AUTORUN);
        my $CONFIG_OUT = CONFIG_OUT();
        my $out = File::Spec->catdir($CONFIG_OUT, 'Makefile.config');
        open OUT, ">$out" or die "cannot open $out to write";
        print OUT "### AUTO-GENERATED FILE ###\n";
        print OUT "\n";
        print OUT "OS_ARCH = \$(shell perl \$(TOP)/os-arch.perl)\n";
        print OUT "include \$(TOP)/$CONFIG_OUT/Makefile.config.\$(OS_ARCH)\n";
        close OUT;

        println "configure: creating '$OUT_MAKEFILE'" unless ($AUTORUN);
        open OUT, ">$OUT_MAKEFILE" or die "cannot open $OUT_MAKEFILE to write";
        print OUT "$_\n" foreach (@c_arch);
        close OUT;
    }
}

status() if ($OS ne 'win');

unlink '/tmp/ncbi.conf';
unlink 'a.out';

sub status {
    my ($load) = @_;
    if ($load) {
        ($OS, $ARCH, $OSTYPE, $MARCH, @ARCHITECTURES) = OsArch();
        my $MAKEFILE
            = File::Spec->catdir(CONFIG_OUT(), "$OUT_MAKEFILE.$OS.$ARCH");
        println "\t\tloading $MAKEFILE" if ($OPT{'debug'});
        unless (-e $MAKEFILE) {
            print STDERR "configure: error: run ./configure [OPTIONS] first.\n";
            exit 1;
        }
        open F, $MAKEFILE or die "cannot open $MAKEFILE";
        foreach (<F>) {
            chomp;
            if (/BUILD = (.+)/) {
                $BUILD_TYPE = $1;
            } elsif (/BUILD \?= /) {
                $BUILD_TYPE = $_ unless ($BUILD_TYPE);
            }
            elsif (/TARGDIR = /) {
                $TARGDIR = $_;
                println "\t\tgot $_" if ($OPT{'debug'});
            } elsif (/TARGDIR \?= (.+)/) {
                $TARGDIR = $1 unless ($TARGDIR);
                println "\t\tgot $_" if ($OPT{'debug'});
            }
            elsif (/INST_INCDIR = (.+)/) {
                $OPT{includedir} = $1;
            }
            elsif (/INST_BINDIR = (.+)/) {
                $OPT{bindir} = $1;
            }
            elsif (/INST_LIBDIR = (.+)/) {
                $OPT{libdir} = $1;
            }
        }
    }

    println "build type: $BUILD_TYPE";
    println "build output path: $TARGDIR" if ($OS ne 'win');

#   print "prefix: ";    print $OPT{'prefix'} if ($OS ne 'win');    println;
#   print "eprefix: ";    print $OPT{'eprefix'} if ($OPT{'eprefix'});   println;

    print "includedir: ";
    print $OPT{'includedir'} if ($OPT{'includedir'});
    println;

    print "bindir: ";
    print $OPT{'bindir'} if ($OPT{'bindir'});
    println;

    print "libdir: ";
    print $OPT{'libdir'} if ($OPT{'libdir'});
    println;

    println "schemadir: $OPT{'shemadir'}" if ($OPT{'shemadir'});
    println "sharedir: $OPT{'sharedir'}" if ($OPT{'sharedir'});
    println "javadir: $OPT{'javadir'}" if ($OPT{'javadir'});
    println "pythondir: $OPT{'pythondir'}" if ($OPT{'pythondir'});

    println;
}

sub expand {
    my ($filename) = @_;
    return unless ($filename);
    if ($filename =~ /^~/) {
        $filename =~ s{ ^ ~ ( [^/]* ) }
                      { $1
                            ? (getpwnam($1))[7]
                            : ( $ENV{HOME} || $ENV{USERPROFILE} || $ENV{LOGDIR}
                                || (getpwuid($<))[7]
                              )
                      }ex;
    }
    my $a = abs_path($filename);
    $filename = $a if ($a);
    $filename;
}

sub find_include_in_dir {
    my ($try, $include) = @_;
    print "\tinclude files in $try... " unless ($AUTORUN);
    unless (-d $try) {
        println 'no' unless ($AUTORUN);
        return;
    } else {
        if (-e "$try/$include") {
            println 'yes' unless ($AUTORUN);
            return $try;
        } elsif (-e "$try/interfaces/$include") {
            println 'yes' unless ($AUTORUN);
            return "$try/interfaces";
        } else {
            println 'no' unless ($AUTORUN);
            return;
        }
    }
}

sub find_lib_in_dir {
    my ($try, $lib, $ilib, $include) = @_;
    if ($include) {
        print "\t$try " unless ($AUTORUN);
    } else {
        print "\tlibrary files in $try... " unless ($AUTORUN);
    }
    println if ($OPT{'debug'});
    unless (-d $try) {
        println 'no' unless ($AUTORUN);
        println "\t\tnot found $try" if ($OPT{'debug'});
        return;
    } else {
        println "\n\t\tfound $try" if ($OPT{'debug'});
        my $builddir = File::Spec->catdir($try, $OS, $TOOLS, $ARCH, $BUILD);
        my $libdir = File::Spec->catdir($builddir, 'lib');
        my $ilibdir = File::Spec->catdir($builddir, 'ilib');
        my $f = File::Spec->catdir($libdir, $lib);
        println "\t\tchecking $f" if ($OPT{'debug'});
        unless (-e $f) {
            $libdir = File::Spec->catdir($try, 'lib' . $BITS);
            undef $ilibdir;
            $f = File::Spec->catdir($libdir, $lib);
            println "\t\tchecking $f" if ($OPT{'debug'});
        } elsif ($ilib) {
            $f = File::Spec->catdir($ilibdir, $ilib);
            println "\t\tchecking $f" if ($OPT{'debug'});
            unless (-e $f) {
                print "\t" if ($OPT{'debug'});
                println 'no' unless ($AUTORUN);
                return;
            }
        }
        unless (-e $f) {
            print "\t" if ($OPT{'debug'});
            println 'no' unless ($AUTORUN);
            return;
        } elsif ($ilib && ! $ilibdir) {
            println "\n\t\tfound $f but no ilib/" if ($OPT{'debug'});
            print "\t" if ($OPT{'debug'});
            println 'no' unless ($AUTORUN);
            return;
        }
        print "\t" if ($OPT{'debug'});
        if (! $include) {
            println 'yes' unless ($AUTORUN);
            return ($libdir, $ilibdir);
        } elsif (-e "$try/$include") {
            println 'yes' unless ($AUTORUN);
            return ($libdir, $ilibdir, $try);
        } elsif (-e "$try/include/$include") {
            println 'yes' unless ($AUTORUN);
            return ($libdir, $ilibdir, "$try/include");
        } else {
            println 'no' unless ($AUTORUN);
            return;
        }
    }
}

################################################################################

sub find_lib {
    my ($l) = @_;

    print "checking for $l library... ";

    while (1) {
        my ($i, $library, $cmd);

        if ($l eq 'hdf5') {
            $library = '-lhdf5';
            $cmd = "#include <hdf5.h>            \n main() { H5close     (); }";
        } elsif ($l eq 'xml2') {
            $i = '/usr/include/libxml2';
<<<<<<< HEAD
        } elsif ($l eq 'magic') {
            $library = '-lmagic';
            $i = '/usr/include';
=======
            $library = '-lxml2';
            $cmd = "#include <libxml/xmlreader.h>\n main() { xmlInitParser();}";
>>>>>>> 2291fd60
        } else {
            println 'unknown: skipped';
            return;
        }

#print 

        if ($i && ! -d $i) {
            println 'no';
            return;
        }

        my $gcc = "| gcc -xc " . ($i ? "-I$i" : '') . " - $library";
        $gcc .= ' 2> /dev/null' unless ($OPT{'debug'});

        open GCC, $gcc or last;
<<<<<<< HEAD
        if ($l eq 'hdf5') {
            $cmd = "#include <hdf5.h>\n main() { H5close(); }";
            print "\n\t\trunning echo -e '$cmd' $gcc\n" if ($OPT{'debug'});
            print GCC $cmd or last;
        } elsif ($l eq 'xml2') {
            $cmd = "#include <libxml/xmlreader.h>\nmain() {xmlInitParser();}";
            print "\n\t\trunning echo -e '$cmd' $gcc\n" if ($OPT{'debug'});
            print GCC $cmd or last;
        } elsif ($l eq 'magic') {
            $cmd = "#include <magic.h>\nmain() {magic_open(0);}";
            print "running echo -e '$cmd' $gcc " if ($OPT{'debug'});
            print GCC $cmd or last;
        } else {
            die;
        }
=======
        print "\n\t\trunning echo -e '$cmd' $gcc\n" if ($OPT{'debug'});
        print GCC $cmd or last;
>>>>>>> 2291fd60
        my $ok = close GCC;
        print "\t" if ($OPT{'debug'});
        println $ok ? 'yes' : 'no';

        unlink '/tmp/ncbi.conf';
        unlink 'a.out';

        return if (!$ok);

        $i = '' unless ($i);
        return ($i);
    }

    println 'cannot run gcc: skipped';
}

################################################################################

sub check {
    die "No CONFIG_OUT"   unless CONFIG_OUT();
    die "No PACKAGE"      unless PACKAGE();
    die "No PACKAGE_NAME" unless PACKAGE_NAME();
    die "No PACKAGE_NAMW" unless PACKAGE_NAMW();
    die "No PACKAGE_TYPE" unless PACKAGE_TYPE();
    die "No VERSION"      unless VERSION();

    my %PKG = PKG();

    die "No LNG"   unless $PKG{LNG};
    die "No OUT"   unless $PKG{OUT};
    die "No PATH"  unless $PKG{PATH};
    die "No UPATH" unless $PKG{UPATH};

    foreach (DEPENDS()) {}

    foreach my $href (REQ()) {
        die "No name" unless $href->{name};

        die "No $href->{name}:bldpath" unless $href->{bldpath};
        die "No $href->{name}:ilib"    unless $href->{ilib};
        die "No $href->{name}:include" unless $href->{include};
        die "No $href->{name}:lib"     unless $href->{lib};
        die "No $href->{name}:namew"   unless $href->{namew};
        die "No $href->{name}:option"  unless $href->{option};
        die "No $href->{name}:pkgpath" unless $href->{pkgpath};
        die "No $href->{name}:srcpath" unless $href->{srcpath};
        die "No $href->{name}:type"    unless $href->{type};
        die "No $href->{name}:usrpath" unless $href->{usrpath};
    }
}

################################################################################

sub help {
#  --prefix=PREFIX         install architecture-independent files in PREFIX
    print <<EndText;
`configure' configures $PACKAGE_NAME to adapt to many kinds of systems.

Usage: ./configure [OPTION]...

Defaults for the options are specified in brackets.

Configuration:
  -h, --help              display this help and exit
EndText

    if ($^O ne 'MSWin32') {
        print <<EndText;
Installation directories:
  --prefix=PREFIX         install all files in PREFIX
                          [$package_default_prefix]

EndText

        my $other_prefix = $PKG{UPATH};
        if ($PACKAGE eq 'sra-tools') {
            print <<EndText;
  --shemadir=DIR          install schema files in DIR
                          [$schema_default_dir]

EndText
        }

        print "By default, \`make install' will install all the files in\n";
    
        if (PACKAGE_TYPE() eq 'B') {
            print "\`$package_default_prefix/bin', ";
        } else {
            print "\`$package_default_prefix/include', ";
        }
        println "\`$package_default_prefix/lib' etc.";

        print <<EndText;
You can specify an installation prefix other than \`$package_default_prefix'
using \`--prefix', for instance \`--prefix=$other_prefix'.
EndText
    }

    print <<EndText;

For better control, use the options below.

EndText

    my ($required, $optional);
    foreach my $href (@REQ) {
        if ($href->{type} eq 'SI') {
            ++$optional;
        } else {
            ++$required;
        }
    }

    if ($required) {
        print "Required Packages:\n";
        foreach my $href (@REQ) {
            next if ($href->{type} eq 'SI');
            my %a = %$href;
            if ($a{type} =~ /S/) {
                println "  --$a{option}=DIR    search for $a{name} package";
                println "                                 source files in DIR";
            } else {
            println "  --$a{option}=DIR      search for $a{name} package in DIR"
            }
            if ($a{boption}) {
                println "  --$a{boption}=DIR      search for $a{name} package";
                println "                                 build output in DIR";
            }
        }
        println;
    }
    
    if ($optional) {
        print "Optional Packages:\n";
        foreach my $href (@REQ) {
            next unless ($href->{type} eq 'SI');
            my %a = %$href;
            println "  --$a{option}=DIR    search for $a{name} package";
            println "                                source files in DIR";
        }
        println;
    }

    print <<EndText if ($^O ne 'MSWin32');
Build tuning:
  --with-debug
  --without-debug
  --arch=name             specify the name of the target architecture

  --outputdir=DIR         generate build output into DIR directory
                          [$OUTDIR]

EndText

    println "Miscellaneous:";
    if ($^O ne 'MSWin32') {
        println
            "  --status                print current configuration information"
    }
    println "  --clean                 remove all configuration results";
    println "  --debug                 print lots of debugging information";
    println;
}

=pod
################################################################################
=cut<|MERGE_RESOLUTION|>--- conflicted
+++ resolved
@@ -959,14 +959,9 @@
             $cmd = "#include <hdf5.h>            \n main() { H5close     (); }";
         } elsif ($l eq 'xml2') {
             $i = '/usr/include/libxml2';
-<<<<<<< HEAD
         } elsif ($l eq 'magic') {
             $library = '-lmagic';
             $i = '/usr/include';
-=======
-            $library = '-lxml2';
-            $cmd = "#include <libxml/xmlreader.h>\n main() { xmlInitParser();}";
->>>>>>> 2291fd60
         } else {
             println 'unknown: skipped';
             return;
@@ -983,7 +978,6 @@
         $gcc .= ' 2> /dev/null' unless ($OPT{'debug'});
 
         open GCC, $gcc or last;
-<<<<<<< HEAD
         if ($l eq 'hdf5') {
             $cmd = "#include <hdf5.h>\n main() { H5close(); }";
             print "\n\t\trunning echo -e '$cmd' $gcc\n" if ($OPT{'debug'});
@@ -999,10 +993,6 @@
         } else {
             die;
         }
-=======
-        print "\n\t\trunning echo -e '$cmd' $gcc\n" if ($OPT{'debug'});
-        print GCC $cmd or last;
->>>>>>> 2291fd60
         my $ok = close GCC;
         print "\t" if ($OPT{'debug'});
         println $ok ? 'yes' : 'no';
