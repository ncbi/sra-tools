# ===========================================================================
#
#                            PUBLIC DOMAIN NOTICE
#               National Center for Biotechnology Information
#
#  This software/database is a "United States Government Work" under the
#  terms of the United States Copyright Act.  It was written as part of
#  the author's official duties as a United States Government employee and
#  thus cannot be copyrighted.  This software/database is freely available
#  to the public for use. The National Library of Medicine and the U.S.
#  Government have not placed any restriction on its use or reproduction.
#
#  Although all reasonable efforts have been taken to ensure the accuracy
#  and reliability of the software and data, the NLM and the U.S.
#  Government do not and cannot warrant the performance or results that
#  may be obtained by using this software or data. The NLM and the U.S.
#  Government disclaim all warranties, express or implied, including
#  warranties of performance, merchantability or fitness for any particular
#  purpose.
#
#  Please cite the author in any work or product based on this material.
#
# ===========================================================================

default: runtests

TOP ?= $(abspath ../..)

MODULE = test/general-loader

TEST_TOOLS = \
    test-general-loader \
	test-general-writer \
	test-gw-dumper

ALL_TOOLS = \
	$(TEST_TOOLS) \

include $(TOP)/build/Makefile.env

INCDIRS += -I$(TOP)/tools/general-loader -DLOCAL_SCHEMA=$(VDB_INCDIR)

$(ALL_TOOLS): makedirs
	@ $(MAKE_CMD) $(TEST_BINDIR)/$@

.PHONY: $(TEST_TOOLS)

clean: stdclean

#-------------------------------------------------------------------------------
# test-general-loader
#
TEST_GEN_LOAD_SRC = \
	test-general-loader \
    testsource

TEST_GEN_LOAD_OBJ = \
	$(addsuffix .$(OBJX),$(TEST_GEN_LOAD_SRC))

TEST_GEN_LOAD_LIB =   \
	-sncbi-wvdb-static  \
    -sload              \
	-skapp              \
    -sktst              \

$(TEST_BINDIR)/test-general-loader: $(TEST_GEN_LOAD_OBJ)
	$(LP) --exe -o $@ $^ $(TEST_GEN_LOAD_LIB)

gen_load: test-general-loader
	$(TEST_BINDIR)/test-general-loader

vg_gen_load: test-general-loader
	valgrind --ncbi $(TEST_BINDIR)/test-general-loader

#-------------------------------------------------------------------------------
# test-general-writer
#
TEST_GEN_WRITE_SRC = \
	test-general-writer

TEST_GEN_WRITE_OBJ = \
	$(addsuffix .$(OBJX),$(TEST_GEN_WRITE_SRC))

TEST_GEN_WRITE_LIB =   \
    -L$(LIBDIR) \
    -sgeneral-writer


$(TEST_BINDIR)/test-general-writer: $(TEST_GEN_WRITE_OBJ)
	$(LP) --exe -o $@ $^ $(TEST_GEN_WRITE_LIB)

vg_gen_write: test-general-writer
	valgrind --ncbi $(TEST_BINDIR)/test-general-writer -o gen-write-out
	rm -f gen-write-out


runtests:$(TEST_TOOLS) #piped-load-tests

piped-load-tests: $(ALL_TOOLS)
	-$(TEST_BINDIR)/test-general-writer | $(BINDIR)/general-loader -L=info
	-$(BINDIR)/vdb-dump -T table1 remote_db
	rm -rf remote_db

#-------------------------------------------------------------------------------
# test-gw-dumper
#
TEST_GW_DUMP_SRC = \
	test-gw-dumper

TEST_GW_DUMP_OBJ = \
	$(addsuffix .$(OBJX),$(TEST_GW_DUMP_SRC))

TEST_GW_DUMP_LIB =   \
	-sgeneral-writer  \

$(TEST_BINDIR)/test-gw-dumper: $(TEST_GW_DUMP_OBJ)
	$(LP) --exe -o $@ $^ $(TEST_GW_DUMP_LIB)

gw_dump: test-gw-dumper
	$(TEST_BINDIR)/$^

vg_gw_dump: test-gw-dumper
	valgrind --ncbi $(TEST_BINDIR)/test-gw-dumper

#-------------------------------------------------------------------------------
# general-loader tool tests
#
runtests: setup tool-tests 

setup:
	@ mkdir -p db

$(TEST_BINDIR)/makeinputs: makeinputs.cpp
	@# generate numbered input streams for tool tests
	$(CXX) makeinputs.cpp testsource.cpp -o $(TEST_BINDIR)/makeinputs -I$(INCDIRS) -L$(VDB_LIBDIR) -lncbi-vdb-static

tool-tests: $(TEST_BINDIR)/makeinputs
	@mkdir -p input && $(TEST_BINDIR)/makeinputs && rm $(TEST_BINDIR)/makeinputs
	@#    
	@# basic, unpacked
	@$(SRCDIR)/runtestcase.sh $(BINDIR) vdb-dump $(SRCDIR) 1 0 -I=$(VDB_INCDIR)
	@#    
	@# basic, packed
	@$(SRCDIR)/runtestcase.sh $(BINDIR) vdb-dump $(SRCDIR) 1packed 0 -I=$(VDB_INCDIR)
	@#    
	@# target db override 
	@# use 1.gl which specifies the target as actual/1/db, and override that to where the script expects to see the result
<<<<<<< HEAD
	@cp input/1.gl input/1override.gl && $(SRCDIR)/runtestcase.sh $(BINDIR) vdb-dump $(SRCDIR) 1override 0 -I=$(VDB_INCDIR) --target actual/1override/db 
	@# same with the storthand option
	@cp input/1.gl input/1override.gl && $(SRCDIR)/runtestcase.sh $(BINDIR) vdb-dump $(SRCDIR) 1override 0 -I=$(VDB_INCDIR) -T actual/1override/db 
=======
	@cp input/1.gl input/1override.gl && $(SRCDIR)/runtestcase.sh $(BINDIR) vdb-dump $(SRCDIR) 1override 0 "--target actual/1override/db"
	@# same with the storthand option
	@cp input/1.gl input/1override.gl && $(SRCDIR)/runtestcase.sh $(BINDIR) vdb-dump $(SRCDIR) 1override 0 "-T actual/1override/db"
>>>>>>> 245dd9b9
	@#    
	@# error message event, unpacked
	@$(SRCDIR)/runtestcase.sh $(BINDIR) vdb-dump $(SRCDIR) 2 3 -I=$(VDB_INCDIR) -L=err
	@#    
	@# error message event, packed
	@$(SRCDIR)/runtestcase.sh $(BINDIR) vdb-dump $(SRCDIR) 2packed 3 -I=$(VDB_INCDIR) -L=err
	@#    
	@# empty default values, unpacked
	@$(SRCDIR)/runtestcase.sh $(BINDIR) vdb-dump $(SRCDIR) 3 0 -I=$(VDB_INCDIR)
	@#    
	@# empty default values, packed
	@$(SRCDIR)/runtestcase.sh $(BINDIR) vdb-dump $(SRCDIR) 3packed 0 -I=$(VDB_INCDIR)
	@#    
	@# move ahead event, unpacked
	@$(SRCDIR)/runtestcase.sh $(BINDIR) vdb-dump $(SRCDIR) 4 0 -I=$(VDB_INCDIR)
	@#    
	@# move ahead event, packed
	@$(SRCDIR)/runtestcase.sh $(BINDIR) vdb-dump $(SRCDIR) 4packed 0 -I=$(VDB_INCDIR)
	@#    
	@# integer compression (packed only)
	@$(SRCDIR)/runtestcase.sh $(BINDIR) vdb-dump $(SRCDIR) 5packed 0 -L=info -I=$(VDB_INCDIR)
	@#    
	@# software name in the metadata, unpacked   
<<<<<<< HEAD
	@$(SRCDIR)/runtestcase.sh $(BINDIR) kdbmeta $(SRCDIR) 6 0 -L=info -I=$(VDB_INCDIR)
	@#    
	@# software name in the metadata, packed   
	@$(SRCDIR)/runtestcase.sh $(BINDIR) kdbmeta $(SRCDIR) 6packed 0 -L=info -I=$(VDB_INCDIR)
=======
	@$(SRCDIR)/runtestcase.sh $(BINDIR) kdbmeta $(SRCDIR) 6 0 -L=info SOFTWARE/formatter
	@#    
	@# software name in the metadata, packed   
	@$(SRCDIR)/runtestcase.sh $(BINDIR) kdbmeta $(SRCDIR) 6packed 0 -L=info SOFTWARE/formatter
>>>>>>> 245dd9b9
	@#    
	@rm -rf input/*.gl actual/*

one-tool: $(TEST_BINDIR)/makeinputs
	@mkdir -p input && $(TEST_BINDIR)/makeinputs && rm $(TEST_BINDIR)/makeinputs
<<<<<<< HEAD
	@$(SRCDIR)/runtestcase.sh $(BINDIR) kdbmeta $(SRCDIR) 6 0 -L=info -I=$(VDB_INCDIR)
=======
	@$(SRCDIR)/runtestcase.sh $(BINDIR) kdbmeta $(SRCDIR) 6 0 -L=info SOFTWARE/formatter
>>>>>>> 245dd9b9


#-------------------------------------------------------------------------------
# general-loader tool tests
#
slowtests: #piped-dump

piped-dump: $(BINDIR)/pileup-stats test-general-loader
	#$(BINDIR)/pileup-stats SRR1063272 | $(BINDIR)/general-loader #-L=info
	$(BINDIR)/pileup-stats SRR1232302 | $(BINDIR)/general-loader -L=info
<|MERGE_RESOLUTION|>--- conflicted
+++ resolved
@@ -145,21 +145,15 @@
 	@#    
 	@# target db override 
 	@# use 1.gl which specifies the target as actual/1/db, and override that to where the script expects to see the result
-<<<<<<< HEAD
-	@cp input/1.gl input/1override.gl && $(SRCDIR)/runtestcase.sh $(BINDIR) vdb-dump $(SRCDIR) 1override 0 -I=$(VDB_INCDIR) --target actual/1override/db 
+	@cp input/1.gl input/1override.gl && $(SRCDIR)/runtestcase.sh $(BINDIR) vdb-dump $(SRCDIR) 1override 0 "-I=$(VDB_INCDIR) --target actual/1override/db"
 	@# same with the storthand option
-	@cp input/1.gl input/1override.gl && $(SRCDIR)/runtestcase.sh $(BINDIR) vdb-dump $(SRCDIR) 1override 0 -I=$(VDB_INCDIR) -T actual/1override/db 
-=======
-	@cp input/1.gl input/1override.gl && $(SRCDIR)/runtestcase.sh $(BINDIR) vdb-dump $(SRCDIR) 1override 0 "--target actual/1override/db"
-	@# same with the storthand option
-	@cp input/1.gl input/1override.gl && $(SRCDIR)/runtestcase.sh $(BINDIR) vdb-dump $(SRCDIR) 1override 0 "-T actual/1override/db"
->>>>>>> 245dd9b9
+	@cp input/1.gl input/1override.gl && $(SRCDIR)/runtestcase.sh $(BINDIR) vdb-dump $(SRCDIR) 1override 0 "-I=$(VDB_INCDIR) -T actual/1override/db"
 	@#    
 	@# error message event, unpacked
-	@$(SRCDIR)/runtestcase.sh $(BINDIR) vdb-dump $(SRCDIR) 2 3 -I=$(VDB_INCDIR) -L=err
+	@$(SRCDIR)/runtestcase.sh $(BINDIR) vdb-dump $(SRCDIR) 2 3 "-I=$(VDB_INCDIR) -L=err"
 	@#    
 	@# error message event, packed
-	@$(SRCDIR)/runtestcase.sh $(BINDIR) vdb-dump $(SRCDIR) 2packed 3 -I=$(VDB_INCDIR) -L=err
+	@$(SRCDIR)/runtestcase.sh $(BINDIR) vdb-dump $(SRCDIR) 2packed 3 "-I=$(VDB_INCDIR) -L=err"
 	@#    
 	@# empty default values, unpacked
 	@$(SRCDIR)/runtestcase.sh $(BINDIR) vdb-dump $(SRCDIR) 3 0 -I=$(VDB_INCDIR)
@@ -174,30 +168,19 @@
 	@$(SRCDIR)/runtestcase.sh $(BINDIR) vdb-dump $(SRCDIR) 4packed 0 -I=$(VDB_INCDIR)
 	@#    
 	@# integer compression (packed only)
-	@$(SRCDIR)/runtestcase.sh $(BINDIR) vdb-dump $(SRCDIR) 5packed 0 -L=info -I=$(VDB_INCDIR)
+	@$(SRCDIR)/runtestcase.sh $(BINDIR) vdb-dump $(SRCDIR) 5packed 0 "-L=info -I=$(VDB_INCDIR)"
 	@#    
 	@# software name in the metadata, unpacked   
-<<<<<<< HEAD
-	@$(SRCDIR)/runtestcase.sh $(BINDIR) kdbmeta $(SRCDIR) 6 0 -L=info -I=$(VDB_INCDIR)
+	@$(SRCDIR)/runtestcase.sh $(BINDIR) kdbmeta $(SRCDIR) 6 0 "-L=info -I=$(VDB_INCDIR)" SOFTWARE/formatter
 	@#    
 	@# software name in the metadata, packed   
-	@$(SRCDIR)/runtestcase.sh $(BINDIR) kdbmeta $(SRCDIR) 6packed 0 -L=info -I=$(VDB_INCDIR)
-=======
-	@$(SRCDIR)/runtestcase.sh $(BINDIR) kdbmeta $(SRCDIR) 6 0 -L=info SOFTWARE/formatter
-	@#    
-	@# software name in the metadata, packed   
-	@$(SRCDIR)/runtestcase.sh $(BINDIR) kdbmeta $(SRCDIR) 6packed 0 -L=info SOFTWARE/formatter
->>>>>>> 245dd9b9
+	@$(SRCDIR)/runtestcase.sh $(BINDIR) kdbmeta $(SRCDIR) 6packed 0 "-L=info -I=$(VDB_INCDIR)" SOFTWARE/formatter
 	@#    
 	@rm -rf input/*.gl actual/*
 
 one-tool: $(TEST_BINDIR)/makeinputs
 	@mkdir -p input && $(TEST_BINDIR)/makeinputs && rm $(TEST_BINDIR)/makeinputs
-<<<<<<< HEAD
-	@$(SRCDIR)/runtestcase.sh $(BINDIR) kdbmeta $(SRCDIR) 6 0 -L=info -I=$(VDB_INCDIR)
-=======
-	@$(SRCDIR)/runtestcase.sh $(BINDIR) kdbmeta $(SRCDIR) 6 0 -L=info SOFTWARE/formatter
->>>>>>> 245dd9b9
+	@$(SRCDIR)/runtestcase.sh $(BINDIR) kdbmeta $(SRCDIR) 6 0 "-L=info -I=$(VDB_INCDIR)" SOFTWARE/formatter
 
 
 #-------------------------------------------------------------------------------
