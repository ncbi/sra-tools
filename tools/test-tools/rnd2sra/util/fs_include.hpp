--- conflicted
+++ resolved
@@ -1,19 +1,5 @@
 
 #if LINUX
-<<<<<<< HEAD
-#if GCC_VERSION <= 6
-#include <experimental/filesystem>
-namespace fs = std::experimental::filesystem;
-#else
-#include <filesystem>
-namespace fs = std::filesystem;
-#endif
-#endif
-
-#if WINDOWS
-#include <filesystem>
-namespace fs = std::filesystem;
-=======
     #if GCC_VERSION <= 6
         #include <experimental/filesystem>
         namespace fs = std::experimental::filesystem;
@@ -26,5 +12,4 @@
 #if WINDOWS
     #include <filesystem>
     namespace fs = std::filesystem;
->>>>>>> dbc73b28
 #endif