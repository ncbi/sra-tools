/* ===========================================================================
 *
 *                            PUBLIC DOMAIN NOTICE
 *               National Center for Biotechnology Information
 *
 *  This software/database is a "United States Government Work" under the
 *  terms of the United States Copyright Act.  It was written as part of
 *  the author's official duties as a United States Government employee and
 *  thus cannot be copyrighted.  This software/database is freely available
 *  to the public for use. The National Library of Medicine and the U.S.
 *  Government have not placed any restriction on its use or reproduction.
 *
 *  Although all reasonable efforts have been taken to ensure the accuracy
 *  and reliability of the software and data, the NLM and the U.S.
 *  Government do not and cannot warrant the performance or results that
 *  may be obtained by using this software or data. The NLM and the U.S.
 *  Government disclaim all warranties, express or implied, including
 *  warranties of performance, merchantability or fitness for any particular
 *  purpose.
 *
 *  Please cite the author in any work or product based on this material.
 *
 * ===========================================================================
 *
 * Project:
 *  sratools command line tool
 *
 * Purpose:
 *  Main entry point for tool and initial dispatch
 *
 */

// main is at the end of the file

#if __cplusplus < 201103L
#error c++11 or higher is needed
#else

#include <tuple>
#include <vector>
#include <map>
#include <set>
#include <string>
#include <algorithm>
#include <iterator>
#include <iostream>
#include <fstream>
#include <system_error>
#include <functional>

#include <unistd.h>
#include <sysexits.h>

#include "globals.hpp"
#include "constants.hpp"
#include "args-decl.hpp"
#include "parse_args.hpp"
#include "run-source.hpp"
#include "which.hpp"
#include "proc.hpp"
#include "tool-args.hpp"
#include "debug.hpp"
#include "util.hpp"
#include "fastq-dump.hpp"
#include "split_path.hpp"

namespace sratools {

std::string const *argv0;
std::string const *selfpath;
std::string const *basename;
std::string const *version_string;

std::vector<std::string> const *args;
std::map<std::string, std::string> const *parameters;

std::string const *location = NULL;
<<<<<<< HEAD
=======
std::string const *perm = NULL;
>>>>>>> 0498e66a
std::string const *ngc = NULL;

Config const *config = NULL;

using namespace constants;

/// @brief get type from accession name
///
/// @param query the accession name
///
/// @return the 3rd character if name matches SRA accession pattern
static
int SRA_AccessionType(std::string const &query)
{
    int st = 0;
    int type = 0;
    int digits = 0;
    
    for (auto &i : query) {
        switch (st) {
            case 0:
                switch (i) {
                    case 'D':
                    case 'E':
                    case 'S':
                        st += 1;
                        break;
                    default:
                        return 0;
                }
                break;
            case 1:
                if (i != 'R') return false;
                st += 1;
                break;
            case 2:
                type = i;
                switch (i) {
                    case 'A':   // submitter
                    case 'P':   // Project
                    case 'R':   // Run data
                    case 'S':   // Sample
                    case 'X':   // eXperiment
                        st += 1;
                        break;
                    default:
                        return 0;
                }
                break;
            case 3:
                if (i == '.')
                    goto DONE;
                if (!('0' <= i && i <= '9'))
                    return false;
                digits += 1;
                break;
            default:
                assert(!"reachable");
                break;
        }
        if (0) {
DONE:
            break;
        }
    }
    return (6 <= digits && digits <= 9) ? type : 0;
}

static
ArgsList expandAll(ArgsList const &accessions)
{
    auto result = ArgsList();
    auto seen = std::set<std::string>();
    auto failed = false;
    
    for (auto & acc : accessions) {
        if (seen.find(acc) != seen.end())
            continue;

        seen.insert(acc);

        // if readable then just try using it
        if (access(acc.c_str(), R_OK) != 0) {
            auto const type = SRA_AccessionType(acc);
            switch (type) {
                case 'R':
                    // it's a run, just use it
                    break;
                    
                case 'P':
                case 'S':
                case 'X':
                    // TODO: open container types
                    std::cerr << acc << " is a container accession. For more information, see https://www.ncbi.nlm.nih.gov/sra/?term=" << acc << std::endl;
                    failed = true;
                    break;

                default:
                    // see if resolver has any clue
                    break;
            }
        }
        result.push_back(acc);
    }
    if (failed) {
        std::cerr << "Automatic expansion of container accessions is not currently available. See the above link(s) for information about the constituent run data accessions. For example, you can download the accession list and then re-run with --option-file=SraAccList.txt " << std::endl;
        exit(EX_UNAVAILABLE);
    }
    return result;
}


template <typename Container>
static void print_unsafe_output_file_message(  Container const &runs
                                             , std::string const &toolname
                                             , char const *const extension)
{
    // since we know the user asked that tool output go to a file,
    // we can safely use cout to talk to the user.
    std::cout <<
"You are trying to process " << runs.size() << " runs to a single output file, but " << toolname << std::endl <<
"is not capable of producing valid output from more than one run into a single\n"
"file. The following output files will be created instead:\n";
    for (auto const &run : runs) {
        std::cout << "\t" << run << extension << std::endl;
    }
}

static void debugPrintDryRun(  std::string const &toolpath
                             , ParamList const &parameters
                             , std::string const &run
                             )
{
    auto const dryrun = getenv("SRATOOLS_DRY_RUN");
    if (dryrun && dryrun[0] && !(dryrun[0] == '0' && dryrun[1] == 0)) {
        std::cerr << "would exec '" << toolpath << "' as:\n";
        std::cerr << *argv0;
        for (auto && value : parameters) {
            std::cerr << ' ' << value.first;
            if (value.second)
                std::cerr << ' ' << value.second.value();
        }
        std::cerr << ' ' << run << std::endl;
        {
            auto const names = env_var::names();
            auto const endp = names + env_var::END_ENUM;
            std::cerr << "with environment:\n";
            for (auto iter = names; iter != endp; ++iter) {
                auto const name = *iter;
                auto const value = getenv(name);
                if (value)
                    std::cerr << ' ' << name << "='" << value << "'\n";
            }
            std::cerr << std::endl;
        }
        exit(0);
    }
}

template <typename F>
static bool processSource(std::string const &run, std::string const &toolname, F && childCode) {
    auto const child = process::run_child(childCode);
    auto const result = child.wait();
    
    if (result.exited()) {
        if (result.exit_code() == 0) { // success, process next run
            LOG(2) << "Successfully processed " << run << std::endl;
            return true;
        }
        if (result.exit_code() == EX_TEMPFAIL)
            return false; // try next source
        std::cerr << toolname << " (PID " << child.get_pid() << ") quit with error code " << result.exit_code() << std::endl;
        exit(result.exit_code());
    }
    if (result.signaled()) {
        std::cerr << toolname << " (PID " << child.get_pid() << ") was killed (signal " << result.termsig() << ")";
        std::cerr << std::endl;
        abort();
    }
    assert(!"reachable");
    abort();
}

static void processRun(  std::string const &run
                       , char const *const extension
                       , std::string const &toolname
                       , std::string const &toolpath
                       , ParamList const &parameters
                       , ParamList::iterator const &outputFile)
{
    auto const sources = data_sources(run);
    if (sources.empty()) {
        std::cerr << "Could not get any data for " << run << ", there is no accessible source." << std::endl;
        // TODO: message about how this could be remedied.
        return;
    }
    auto success = false;
    
    sources.set_ce_token_env_var();
    for (auto const &source : sources) {
        success = processSource(run, toolname, [&]() {
            if (outputFile != parameters.end())
                outputFile->second = run + extension;
            
            source.set_environment();
            debugPrintDryRun(toolpath, parameters, run); // NB does'nt return if dry run
            exec(toolname, toolpath, *argv0, parameters, run);
        });
        if (success)
            break;
        LOG(1) << "failed to get data for " << run << " from " << source.service() << std::endl;
    }
    if (!success) {
        std::cerr << "Could not get any data for " << run << ", tried to get data from:" << std::endl;
        for (auto i : sources) {
            std::cerr << '\t' << i.service() << std::endl;
        }
        std::cerr << "This may be temporary, you should retry later." << std::endl;
        exit(EX_TEMPFAIL);
    }
}

/// @brief runs tool on list of accessions
///
/// After args parsing, this is the called for tools that do their own communication with SDL, e.g. srapath.
/// Accession can be any kind of SRA accession that can be resolved to runs.
///
/// @param toolname the user-centric name of the tool, e.g. fastq-dump
/// @param toolpath the full path to the tool, e.g. /path/to/fastq-dump-orig
/// @param parameters list of parameters (name-value pairs)
/// @param accessions list of accessions to process
static void processAccessionsNoSDL [[noreturn]] (
                                     std::string const &toolname
                                   , std::string const &toolpath
                                   , ParamList const &parameters
                                   , ArgsList const &accessions
                                   )
{
    auto const runs = expandAll(accessions);
    auto const dryrun = getenv("SRATOOLS_DRY_RUN");
    if (dryrun && dryrun[0] && !(dryrun[0] == '0' && dryrun[1] == 0)) {
        std::cerr << "would exec '" << toolpath << "' as:\n";
        std::cerr << *argv0;
        for (auto && value : parameters) {
            std::cerr << ' ' << value.first;
            if (value.second)
                std::cerr << ' ' << value.second.value();
        }
        for (auto & run : accessions) {
            std::cerr << ' ' << run;
        }
        std::cerr << std::endl;
        {
            auto const names = env_var::names();
            auto const endp = names + env_var::END_ENUM;
            std::cerr << "with environment:\n";
            for (auto iter = names; iter != endp; ++iter) {
                auto const name = *iter;
                auto const value = getenv(name);
                if (value)
                    std::cerr << ' ' << name << "='" << value << "'\n";
            }
            std::cerr << std::endl;
        }
        exit(0);
    }
    exec(toolname, toolpath, parameters, runs);
}

/// @brief gets tool to print its help message; does not return
///
/// @param toolpath path to tool
///
/// @throw system_error if exec fails
void toolHelp [[noreturn]] (std::string const &toolpath)
{
    char const *argv[] = {
        argv0->c_str(),
        "--help",
        NULL
    };
    execve(toolpath.c_str(), argv);
    throw_system_error("failed to exec " + toolpath);
}

template <int toolID>
static void running_as_tool_no_sdl [[noreturn]] ()
{
    auto const &toolname = tool_name::runas(toolID);
    auto const &toolpath = tool_name::path(toolID);
    auto const &info = infoFor(toolID);
    ParamList params;
    ArgsList accessions;
    
    if (parseArgs(&params, &accessions, info.first, info.second)) {
        if (location) {
            params.push_back({"--location", *location});
        }
<<<<<<< HEAD
=======
        if (perm) {
            params.push_back({"--perm", *perm});
        }
>>>>>>> 0498e66a
        if (ngc) {
            params.push_back({"--ngc", *ngc});
        }
        processAccessionsNoSDL(toolname, toolpath, params, accessions);
    }
    else {
        toolHelp(toolpath);
    }
}

template <int toolID>
static void running_as_tool [[noreturn]] (char const *const unsafeOutputFileParamName
                                          , char const *const extension)
{
    auto const &toolname = tool_name::runas(toolID);
    auto const &toolpath = tool_name::path(toolID);
    auto const &info = infoFor(toolID);
    ParamList params;
    ArgsList accessions;
    
    if (parseArgs(&params, &accessions, info.first, info.second)) {
        if (ngc) {
            params.push_back({"--ngc", *ngc});
        }
        processAccessions(toolname, toolpath
                          , unsafeOutputFileParamName, extension
                          , params, accessions);
    }
    else {
        toolHelp(toolpath);
    }
}

static void running_as_self [[noreturn]] ()
{
    exit(EX_USAGE);
}

static void running_as_sam_dump [[noreturn]] ()
{
    auto const &toolname = tool_name::runas(tool_name::SAM_DUMP);
    auto const &toolpath = tool_name::path(tool_name::SAM_DUMP);
    auto const &info = infoFor(tool_name::SAM_DUMP);
    ParamList params;
    ArgsList accessions;
    
    if (parseArgs(&params, &accessions, info.first, info.second)) {
        char const *outputFileParam = nullptr;
        char const *extension = nullptr;
        auto const param = std::find_if(params.begin(), params.end(), [](ParamList::value_type const &value) {
            return (value.first == "--fastq") || (value.first == "--fasta");
        });
        extension = (param == params.end()) ? ".sam" : param->first == "--fasta" ? ".fasta" : ".fastq";
        outputFileParam = (param == params.end()) ? "--output-file" : nullptr;

        if (ngc) {
            params.push_back({"--ngc", *ngc});
        }
        processAccessions(  toolname
                          , toolpath
                          , outputFileParam
                          , extension
                          , params
                          , accessions);
    }
    else {
        toolHelp(toolpath);
    }
}

static void runas [[noreturn]] (int const tool)
{
    switch (tool) {
    case tool_name::SRAPATH:
        running_as_tool_no_sdl<tool_name::SRAPATH>();
        break;
            
    case tool_name::PREFETCH:
        running_as_tool_no_sdl<tool_name::PREFETCH>();
        break;

    case tool_name::FASTQ_DUMP:
        running_as_fastq_dump();
        break;

    case tool_name::FASTERQ_DUMP:
        running_as_tool<tool_name::FASTERQ_DUMP>("--outfile", ".fastq");
        break;

    case tool_name::SRA_PILEUP:
        running_as_tool<tool_name::SRA_PILEUP>("--outfile", ".pileup");
        break;
            
    case tool_name::SAM_DUMP:
        running_as_sam_dump();
        break;

    default:
        running_as_self();
        break;
    }
    // TODO: print a message to the user
    assert(!"reachable");
}

static void main [[noreturn]] (const char *cargv0, int argc, char *argv[])
{
    std::string const s_argv0(cargv0);
    std::string s_selfpath(cargv0)
              , s_basename(split_basename(&s_selfpath))
              , s_version(split_version(&s_basename));
<<<<<<< HEAD
    std::string s_location, s_ngc;
=======
    std::string s_location, s_perm, s_ngc;
>>>>>>> 0498e66a
    
    // setup const globals
    argv0 = &s_argv0;
    selfpath = &s_selfpath;
    basename = &s_basename;
    version_string = &s_version;

    auto s_config = Config();
    config = &s_config;

    auto s_args = loadArgv(argc, argv);
    
<<<<<<< HEAD
    // get --location, --ngc from args (and remove)
=======
    // get --location, --perm, --ngc from args (and remove)
>>>>>>> 0498e66a
    for (auto i = s_args.begin(); i != s_args.end(); ) {
        bool found;
        std::string value;
        decltype(i) next;

        std::tie(found, value, next) = matched("--location", i, s_args.end());
        if (found) {
            s_location.swap(value);
            location = &s_location;
            i = s_args.erase(i, next);
            continue;
        }

<<<<<<< HEAD
=======
        std::tie(found, value, next) = matched("--perm", i, s_args.end());
        if (found) {
            s_perm.swap(value);
            perm = &s_perm;
            i = s_args.erase(i, next);
            continue;
        }

>>>>>>> 0498e66a
        std::tie(found, value, next) = matched("--ngc", i, s_args.end());
        if (found) {
            s_ngc.swap(value);
            ngc = &s_ngc;
            i = s_args.erase(i, next);
            continue;
        }
        ++i;
    }
    args = &s_args;

    // run the tool as specified by basename
    runas(tool_name::lookup_iid(basename->c_str()));
}

/// @brief runs tool on list of accessions
///
/// After args parsing, this is the called to do the meat of the work.
/// Accession can be any kind of SRA accession that can be resolved to runs.
///
/// @param toolname  the user-centric name of the tool, e.g. fastq-dump
/// @param toolpath the full path to the tool, e.g. /path/to/fastq-dump-orig
/// @param unsafeOutputFileParamName set if the output format is not appendable
/// @param extension file extension to use for output file, e.g. ".sam"
/// @param parameters list of parameters (name-value pairs)
/// @param accessions list of accessions to process
void processAccessions [[noreturn]] (
                                     std::string const &toolname
                                     , std::string const &toolpath
                                     , char const *const unsafeOutputFileParamName
                                     , char const *const extension
                                     , ParamList &parameters
                                     , ArgsList const &accessions
                                     )
{
    if (accessions.empty()) {
        exec(toolname, toolpath, parameters, accessions);
    }
    auto const runs = expandAll(accessions);
    ParamList::iterator outputFile = parameters.end();
    
    if (runs.size() > 1 && unsafeOutputFileParamName) {
        for (auto i = parameters.begin(); i != parameters.end(); ++i) {
            if (i->first == unsafeOutputFileParamName && i->second.value() != "/dev/null") {
                outputFile = i;
                print_unsafe_output_file_message(runs, toolname, extension);
                break;
            }
        }
    }
    for (auto const &run : runs) {
        LOG(3) << "Processing " << run << " ..." << std::endl;
        processRun(run, extension, toolname, toolpath, parameters, outputFile);
    }
    LOG(1) << "All runs were processed successfully" << std::endl;
    exit(0);
}

} // namespace sratools

int main(int argc, char *argv[])
{
    auto const impersonate = getenv("SRATOOLS_IMPERSONATE");
    auto const argv0 = (impersonate && impersonate[0]) ? impersonate : argv[0];

    sratools::main(argv0, argc - 1, argv + 1);
}
#endif // c++11<|MERGE_RESOLUTION|>--- conflicted
+++ resolved
@@ -75,10 +75,7 @@
 std::map<std::string, std::string> const *parameters;
 
 std::string const *location = NULL;
-<<<<<<< HEAD
-=======
 std::string const *perm = NULL;
->>>>>>> 0498e66a
 std::string const *ngc = NULL;
 
 Config const *config = NULL;
@@ -377,12 +374,9 @@
         if (location) {
             params.push_back({"--location", *location});
         }
-<<<<<<< HEAD
-=======
         if (perm) {
             params.push_back({"--perm", *perm});
         }
->>>>>>> 0498e66a
         if (ngc) {
             params.push_back({"--ngc", *ngc});
         }
@@ -494,11 +488,7 @@
     std::string s_selfpath(cargv0)
               , s_basename(split_basename(&s_selfpath))
               , s_version(split_version(&s_basename));
-<<<<<<< HEAD
-    std::string s_location, s_ngc;
-=======
     std::string s_location, s_perm, s_ngc;
->>>>>>> 0498e66a
     
     // setup const globals
     argv0 = &s_argv0;
@@ -511,11 +501,7 @@
 
     auto s_args = loadArgv(argc, argv);
     
-<<<<<<< HEAD
-    // get --location, --ngc from args (and remove)
-=======
     // get --location, --perm, --ngc from args (and remove)
->>>>>>> 0498e66a
     for (auto i = s_args.begin(); i != s_args.end(); ) {
         bool found;
         std::string value;
@@ -529,8 +515,6 @@
             continue;
         }
 
-<<<<<<< HEAD
-=======
         std::tie(found, value, next) = matched("--perm", i, s_args.end());
         if (found) {
             s_perm.swap(value);
@@ -539,7 +523,6 @@
             continue;
         }
 
->>>>>>> 0498e66a
         std::tie(found, value, next) = matched("--ngc", i, s_args.end());
         if (found) {
             s_ngc.swap(value);
