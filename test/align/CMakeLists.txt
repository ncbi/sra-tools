--- conflicted
+++ resolved
@@ -29,17 +29,7 @@
 # AddExecutableTest( Test_Align_load_index "indextest" "${COMMON_LINK_LIBRARIES};${COMMON_LIBS_READ}" )
 
 if( NOT WIN32 )
-<<<<<<< HEAD
-    include_directories( ${VDB_SRCDIR}/libs/align )
-    if( SINGLE_CONFIG )
-        set( SAM_EXTRACT ${NCBI_VDB_LIBDIR}/libsam-extract.${STLX} )
-    else()
-        set( SAM_EXTRACT sam-extract )
-    endif()
-    AddExecutableTest( Test_Align_samextract "test-samextract" "${SAM_EXTRACT};${COMMON_LINK_LIBRARIES};${COMMON_LIBS_READ}" )
-=======
     AddExecutableTest( Test_Align_samextract "test-samextract" "sam-extract;${COMMON_LINK_LIBRARIES};${COMMON_LIBS_READ}" )
->>>>>>> 60135d88
 endif()
 
 add_executable( test-estimator pileup_estimator )
