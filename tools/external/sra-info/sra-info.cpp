--- conflicted
+++ resolved
@@ -118,16 +118,20 @@
     {
         rc_t rc = e.getRc();
         if ( rc != 0 )
-        {   // if the column is not found, return empty set
+        {   // if the column is not found, return UNDEFINED
             if ( GetRCObject( rc ) == (enum RCObject)rcColumn && GetRCState( rc ) == rcUndefined )
             {
+                ret.insert( PlatformToString( SRA_PLATFORM_UNDEFINED ) );
                 return ret;
             }
         }
         throw;
     }
 
-<<<<<<< HEAD
+    if ( ret.size() == 0 )
+    {
+        ret.insert( PlatformToString( SRA_PLATFORM_UNDEFINED ) );
+    }
     return ret;
 }
 
@@ -213,8 +217,6 @@
           ret.end(),
           []( const SpotLayout & a, const SpotLayout & b ) { return a.count > b.count; } // more popular layouts sort first
     );
-=======
->>>>>>> 84a98ae5
     return ret;
 }
 
