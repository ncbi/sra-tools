--- conflicted
+++ resolved
@@ -26,8 +26,6 @@
 The NCBI SRA Software Development Kit
 Contact: sra-tools@ncbi.nlm.nih.gov
 
-<<<<<<< HEAD
-=======
 NCBI External Developer Release: SRA Toolkit 2.7.0
 July 12, 2016
 
@@ -58,7 +56,6 @@
   vfs: environment variable VDB_PWFILE is no longer used
 
 
->>>>>>> 2ef17533
 NCBI External Developer Release: SRA Toolkit 2.6.3
 May 25, 2016
 
