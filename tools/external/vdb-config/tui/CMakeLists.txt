--- conflicted
+++ resolved
@@ -24,10 +24,6 @@
 
 include_directories( ${CMAKE_CURRENT_SOURCE_DIR}/.. )
 
-<<<<<<< HEAD
-if ( "windows" STREQUAL ${OS} )
-    set ( OS_SPECIFIC_SRC win/systui.c )
-=======
 set ( UNIX_SRC unix/systui.c )
 set ( BSD_SRC bsd/systui.c )
 set ( LINUX_SRC linux/systui.c )
@@ -37,22 +33,17 @@
 if( "bsd" STREQUAL ${OS} )
     set ( OS_SPECIFIC_SRC ${BSD_SRC} )
     #include_directories( unix )
->>>>>>> 984f1493
 elseif( "linux" STREQUAL ${OS} )
     set ( OS_SPECIFIC_SRC linux/systui.c )
     if ( CMAKE_CXX_COMPILER_ID MATCHES "^(Apple)?Clang$" )
         set_source_files_properties( linux/systui.c PROPERTIES COMPILE_FLAGS -D_XOPEN_SOURCE=700 )
     endif()
 elseif( "mac" STREQUAL ${OS} )
-<<<<<<< HEAD
-    set ( OS_SPECIFIC_SRC bsd/systui.c )
-=======
     set ( OS_SPECIFIC_SRC ${MAC_SRC} )
     #include_directories( unix )
 elseif ( "windows" STREQUAL ${OS} )
     set ( OS_SPECIFIC_SRC ${WIN_SRC} )
     #include_directories( win )
->>>>>>> 984f1493
 endif()
 
 set( SRC
