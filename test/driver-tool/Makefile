--- conflicted
+++ resolved
@@ -47,14 +47,11 @@
 	fasta_number \
 	fasta_neg_number \
 	NO_SDL \
-<<<<<<< HEAD
 	help_srapath \
 	help_prefetch \
 	help_fasterq-dump \
-	help_fastq-dump
-=======
+	help_fastq-dump \
 	testing
->>>>>>> ecc20ebc
 
 TMPDIR ?= /tmp
 TEMPDIR ?= $(TMPDIR)
@@ -221,7 +218,6 @@
 	$(BINDIR)/sratools --fasta -75 SRR390728 2>actual/$@.stderr ; \
 	diff expected/$@.stderr actual/$@.stderr
 
-<<<<<<< HEAD
 help_srapath: | actual
 	@echo "testing expected output for srapath --help" ;\
 	PATH=$(DIRTOTEST):$$PATH \
@@ -250,7 +246,5 @@
 	$(BINDIR)/sratools --help 1>actual/$@.stdout ; \
 	diff expected/$@.stdout actual/$@.stdout
 
-=======
->>>>>>> ecc20ebc
 .PHONY: runtests bogus container good $(CONTAINER) $(GOOD)
 .INTERMEDIATE: $(TEMPDIR)/tmp.mkfg $(TEMPDIR)/tmp2.mkfg