add_compile_definitions (__mod__="ngs/ncbi/ngs-c++")

set( NGS_SRC
	NCBI-NGS
)

include_directories( ${CMAKE_SOURCE_DIR}/../ncbi-vdb/libs/klib )
include_directories( ${CMAKE_SOURCE_DIR}/ngs/ncbi/ngs )
include_directories( ${CMAKE_SOURCE_DIR} )

GenerateStaticLibs( ncbi-ngs-c++ "${NGS_SRC}" )
target_link_libraries( ncbi-ngs-c++ ngs )
ExportStatic( ncbi-ngs-c++ true )

if( NOT WIN32 )
	add_executable( testy-the-bear testy-the-bear )
<<<<<<< HEAD
    message(COMMON_LINK_LIBRARIES = ${COMMON_LINK_LIBRARIES} )
	target_link_libraries( testy-the-bear ${COMMON_LINK_LIBRARIES} ncbi-ngs-c++ ngs-sdk ngs  ngs-bind-c++ ngs-disp )
=======
	target_link_libraries( testy-the-bear ${COMMON_LINK_LIBRARIES} ${COMMON_LIBS_READ} ncbi-ngs-c++ ncbi-ngs ngs  ngs-bind-c++ ngs-disp )
>>>>>>> 92e160e9
endif()<|MERGE_RESOLUTION|>--- conflicted
+++ resolved
@@ -14,10 +14,5 @@
 
 if( NOT WIN32 )
 	add_executable( testy-the-bear testy-the-bear )
-<<<<<<< HEAD
-    message(COMMON_LINK_LIBRARIES = ${COMMON_LINK_LIBRARIES} )
-	target_link_libraries( testy-the-bear ${COMMON_LINK_LIBRARIES} ncbi-ngs-c++ ngs-sdk ngs  ngs-bind-c++ ngs-disp )
-=======
 	target_link_libraries( testy-the-bear ${COMMON_LINK_LIBRARIES} ${COMMON_LIBS_READ} ncbi-ngs-c++ ncbi-ngs ngs  ngs-bind-c++ ngs-disp )
->>>>>>> 92e160e9
 endif()