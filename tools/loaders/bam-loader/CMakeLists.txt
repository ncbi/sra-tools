--- conflicted
+++ resolved
@@ -56,13 +56,6 @@
         set_source_files_properties(bam-loader.c PROPERTIES LANGUAGE CXX )
         set_source_files_properties(loader-imp.c PROPERTIES LANGUAGE CXX )
 
-<<<<<<< HEAD
-		GenerateExecutableWithDefs( bam-load "${SRC}" "" "${CMAKE_SOURCE_DIR}/libs/inc" "loader;${COMMON_LINK_LIBRARIES};${COMMON_LIBS_WRITE}" )
-		set_property(TARGET bam-load PROPERTY CXX_STANDARD 17)
-		target_compile_options( bam-load PUBLIC -msse4.2 -DBMSSE42OPT -Wno-deprecated)
-		target_include_directories( bam-load PRIVATE ${CMAKE_SOURCE_DIR}/libs/inc ${OPENSSL_ROOT_DIR}/include)
-		target_link_libraries( bam-load  loader OpenSSL::SSL ${COMMON_LINK_LIBRARIES}  ${COMMON_LIBS_WRITE})
-=======
         GenerateExecutableWithDefs( bam-load "${SRC}" "" "${CMAKE_SOURCE_DIR}/libs/inc" "loader;${COMMON_LINK_LIBRARIES};${COMMON_LIBS_WRITE}" )
         target_compile_features(bam-load PUBLIC cxx_std_17)
         if (COMPILER_OPTION_SSE42_SUPPORTED)
@@ -70,7 +63,6 @@
         endif()
         target_include_directories( bam-load PRIVATE ${CMAKE_SOURCE_DIR}/libs/inc)
         target_link_libraries( bam-load  loader OpenSSL::SSL ${COMMON_LINK_LIBRARIES}  ${COMMON_LIBS_WRITE})
->>>>>>> 2286a622
 
         MakeLinksExe( bam-load false )
 	endif()
