--- conflicted
+++ resolved
@@ -1,8 +1,6 @@
 # NCBI External Developer Release:
 
 
-<<<<<<< HEAD
-=======
 ## SRA Toolkit 2.11.0
 **March 15, 2021**
 
@@ -27,7 +25,6 @@
   **vdb-dump**: exits with no-zero value if asked for non existing column  
 
 
->>>>>>> 40d8df51
 ## SRA Toolkit 2.10.9
 **December 16, 2020**
 
