--- conflicted
+++ resolved
@@ -38,11 +38,8 @@
 void example_6( void );
 void example_7( void );
 void example_8( void );
-<<<<<<< HEAD
-=======
 void example_9( void );
 void example_10( void );
->>>>>>> 457c2b8e
 
 int main( int argc, const char* argv[] )
 {
@@ -58,11 +55,8 @@
         case 6 : example_6(); break;    // with controller now
         case 7 : example_7(); break;    // with button added
         case 8 : example_8(); break;    // with check-box
-<<<<<<< HEAD
-=======
         case 9 : example_9(); break;    // visual design for SRA-STRIDES
         case 10 : example_10(); break;  // try to use multi-tabbed one screen
->>>>>>> 457c2b8e
         
         default : std::cout << "unknown test: " << selection << std::endl;
     }
