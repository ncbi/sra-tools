db
schema
<<<<<<< HEAD
test-gw-dumper.gw
=======
*.gw
>>>>>>> 245dd9b9
<|MERGE_RESOLUTION|>--- conflicted
+++ resolved
@@ -1,7 +1,3 @@
 db
 schema
-<<<<<<< HEAD
-test-gw-dumper.gw
-=======
-*.gw
->>>>>>> 245dd9b9
+*.gw