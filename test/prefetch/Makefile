# ===========================================================================
#
#                            PUBLIC DOMAIN NOTICE
#               National Center for Biotechnology Information
#
#  This software/database is a "United States Government Work" under the
#  terms of the United States Copyright Act.  It was written as part of
#  the author's official duties as a United States Government employee and
#  thus cannot be copyrighted.  This software/database is freely available
#  to the public for use. The National Library of Medicine and the U.S.
#  Government have not placed any restriction on its use or reproduction.
#
#  Although all reasonable efforts have been taken to ensure the accuracy
#  and reliability of the software and data, the NLM and the U.S.
#  Government do not and cannot warrant the performance or results that
#  may be obtained by using this software or data. The NLM and the U.S.
#  Government disclaim all warranties, express or implied, including
#  warranties of performance, merchantability or fitness for any particular
#  purpose.
#
#  Please cite the author in any work or product based on this material.
#
# ===========================================================================

default: runtests
TOP ?= $(abspath ../..)
include $(TOP)/build/Makefile.env

CWD = $(shell pwd)
PUBLIC=/repository/user/main/public
CGI=https://trace.ncbi.nlm.nih.gov/Traces/names/names.fcgi
SDL=https://locate.ncbi.nlm.nih.gov/sdl/2/retrieve
LARGE=fasp://aspera@demo.asperasoft.com:aspera-test-dir-large/100MB
SRA=https://sra-download.ncbi.nlm.nih.gov
SRAF=fasp://dbtest@sra-download.ncbi.nlm.nih.gov
#SRAF=fasp://dbtest@srafiles31-1.st-va.ncbi.nlm.nih.gov
KMER=$(SRA)/traces/nannot01/kmer/000/390/GCA_000390265.1_R
KMERF=$(SRAF):data/sracloud/traces/nannot01/kmer/000/390/GCA_000390265.1_R
REFSEQ=$(SRA)/traces/refseq/KC702174.1
REFSEQF=$(SRAF):data/sracloud/traces/refseq/KC702174.1
SRAC=SRR053325
SRR=$(SRA)/sos2/sra-pub-run-15/$(SRAC)/$(SRAC).4
INT=https://sra-download-internal.ncbi.nlm.nih.gov
DDB=https://sra-downloadb.be-md.ncbi.nlm.nih.gov
#SRR=$(DDB)/sos/sra-pub-run-5/$(SRAC)/$(SRAC).3
SRAI=fasp://dbtest@sra-download-internal.ncbi.nlm.nih.gov
SRRF=$(SRAF):data/sracloud/traces/sra57/SRR/000052/$(SRAC)
SRRF=$(SRAI):data/sracloud/traces/sra57/SRR/000052/$(SRAC)
WGS=$(SRA)/traces/wgs03/WGS/AF/VF/AFVF01.1
WGSF=$(SRAF):data/sracloud/traces/wgs03/WGS/AF/VF/AFVF01.1

DIRTOTEST ?= $(BINDIR)
SRR=$(shell SRATOOLS_FORCE_INSTALL=1 ${DIRTOTEST}/srapath ${SRAC})
B=$(DIRTOTEST)

HTTP_URL=https://test.ncbi.nlm.nih.gov/home/about/contact.shtml
HTTPFILE=contact.shtml

runtests: announce urls_and_accs out_dir_and_file s-option truncated kart resume
slowtests: announce vdbcache wgs lots_wgs hs37d5 ncbi1GB

announce:
	@echo Testing $(DIRTOTEST)

################################################################################
urls_and_accs:
	@mkdir -p tmp tmp2
	@rm -fr tmp/* tmp2/*
	@echo '/LIBS/GUID = "8test002-6ab7-41b2-bfd0-prefetchpref"' > tmp/t.kfg

	@echo prefetch URL-1 when there is no kfg
	@export VDB_CONFIG=`pwd`/tmp; export NCBI_SETTINGS=/ ; \
	    $(DIRTOTEST)/prefetch https://github.com/ncbi/ngs/wiki > /dev/null

	@echo prefetch URL-2/2 when there is no kfg
	@rm -f index.html
	@export VDB_CONFIG=`pwd`/tmp; export NCBI_SETTINGS=/ ; \
	    $(DIRTOTEST)/prefetch https://github.com/ncbi/ >/dev/null

	@echo prefetch URL-2/1 when there is no kfg
	@export VDB_CONFIG=`pwd`/tmp; export NCBI_SETTINGS=/ ; \
	    if ping -c1 intranet > /dev/null ; then \
	       $(DIRTOTEST)/prefetch http://intranet/ >/dev/null ; \
	    fi

	@echo prefetch URL-2/3 when there is no kfg
	@export VDB_CONFIG=`pwd`/tmp; export NCBI_SETTINGS=/ ; \
	    if ping -c1 intranet > /dev/null ; then \
	     $(DIRTOTEST)/prefetch $(HTTP_URL) > /dev/null; \
	    fi

	@echo '/LIBS/GUID = "8test002-6ab7-41b2-bfd0-prefetchpref"' > tmp/t.kfg
	@echo '$(PUBLIC)/apps/file/volumes/flat = "files"' >> tmp/t.kfg
	@echo '$(PUBLIC)/root = "$(CWD)/tmp"' >> tmp/t.kfg

	@if ls `pwd`/tmp2/$(HTTPFILE) 2> /dev/null ; \
     then echo $(HTTPFILE) found ; exit 1 ; fi
	@echo HTTP download when user repository is configured
	@export VDB_CONFIG=`pwd`/tmp; export NCBI_SETTINGS=/ ; cd tmp2 ; \
	    if ping -c1 intranet > /dev/null ; then \
	    $(DIRTOTEST)/prefetch $(HTTP_URL) > /dev/null ; fi
	@if ping -c1 intranet > /dev/null ; \
	 then ls `pwd`/tmp2/$(HTTPFILE) > /dev/null ; fi

	@echo Running prefetch second time finds previous download
	@export VDB_CONFIG=`pwd`/tmp; export NCBI_SETTINGS=/ ; cd tmp2 ; \
	 if ping -c1 intranet > /dev/null ; then \
	     $(DIRTOTEST)/prefetch $(HTTP_URL) \
	        | grep "found local" > /dev/null ; fi

	@rm -f $(HTTPFILE)

	@if ls `pwd`/tmp2/index.html 2> /dev/null ; \
     then echo index.shtml found ; exit 1; fi
	@echo HTTP download when user repository is configured
	@export VDB_CONFIG=`pwd`/tmp; export NCBI_SETTINGS=/ ; cd tmp2 ; \
	 if ping -c1 intranet > /dev/null ; then \
	    $(DIRTOTEST)/prefetch http://intranet/ > /dev/null ; fi
	@if ping -c1 intranet>/dev/null; then ls `pwd`/tmp2/index.html > /dev/null;fi

	@echo Running prefetch second time finds previous download
	@export VDB_CONFIG=`pwd`/tmp; export NCBI_SETTINGS=/ ; cd tmp2 ; \
	 if ping -c1 intranet > /dev/null ; then \
	    $(DIRTOTEST)/prefetch http://intranet/ | grep "found local" >/dev/null;fi
	@rm -f tmp2/index.html

	@echo URL download when user repository is configured
	@if ls `pwd`/tmp2/wiki 2> /dev/null ; then echo wiki found ; exit 1; fi
	@export VDB_CONFIG=`pwd`/tmp; export NCBI_SETTINGS=/ ; cd tmp2 ; \
	    $(DIRTOTEST)/prefetch https://github.com/ncbi/ngs/wiki > /dev/null
	@ls `pwd`/tmp2/wiki > /dev/null

	@echo Running prefetch second time finds previous download
	@export VDB_CONFIG=`pwd`/tmp; export NCBI_SETTINGS=/ ; cd tmp2 ; \
	    $(DIRTOTEST)/prefetch https://github.com/ncbi/ngs/wiki \
	                              | grep "found local" > /dev/null

	@echo URL/ download when user repository is configured
	@if ls `pwd`/tmp2/index.html 2> /dev/null ; \
     then echo index.html found ; exit 1; fi
	@export VDB_CONFIG=`pwd`/tmp; export NCBI_SETTINGS=/ ; cd tmp2 ; \
	    $(DIRTOTEST)/prefetch https://github.com/ncbi/ > /dev/null
	@ls `pwd`/tmp2/index.html > /dev/null

	@echo Running prefetch second time finds previous download
	@export VDB_CONFIG=`pwd`/tmp; export NCBI_SETTINGS=/ ; cd tmp2 ; \
	  $(DIRTOTEST)/prefetch https://github.com/ncbi/|grep "found local">/dev/null

	@ if echo $(SRR) | grep -vq /sdlr/sdlr.fcgi?jwt= ; \
	  then \
         echo prefetch $(SRR) when there is no kfg && \
	     export VDB_CONFIG=`pwd`/tmp && export NCBI_SETTINGS=/ && \
	                               $(DIRTOTEST)/prefetch $(SRR) > /dev/null && \
	     rm -r $(SRAC) ; \
	  else \
	     echo prefetch test when CE is required is skipped ; \
	  fi

	@echo '$(PUBLIC)/apps/sra/volumes/sraFlat = "sra"' >> tmp/t.kfg
	@rm -f `pwd`/tmp/sra/$(SRAC).sra
	@ if echo $(SRR) | grep -vq /sdlr/sdlr.fcgi?jwt= ; \
	  then \
	     echo SRR download when user repository is configured && \
	     export VDB_CONFIG=`pwd`/tmp && export NCBI_SETTINGS=/ && \
	                               $(DIRTOTEST)/prefetch $(SRR) > /dev/null && \
	     ls `pwd`/tmp/sra/$(SRAC).sra > /dev/null && \
	     \
	     echo Running prefetch second time finds previous download && \
	     export VDB_CONFIG=`pwd`/tmp && export NCBI_SETTINGS=/ && \
	           $(DIRTOTEST)/prefetch $(SRR) | grep "found local" > /dev/null ; \
	  else \
	     echo prefetch test when CE is required is skipped ; \
	  fi

	@echo prefetch $(REFSEQ) when there is no kfg
	@rm -f KC702174.1
	@export VDB_CONFIG=`pwd`/tmp; export NCBI_SETTINGS=/ ; \
	    $(DIRTOTEST)/prefetch $(REFSEQ) > /dev/null
	@rm KC702174.1

	@echo '$(PUBLIC)/apps/refseq/volumes/refseq = "refseq"' >> tmp/t.kfg
	@echo REFSEQ HTTP download when user repository is configured
	@if ls `pwd`/tmp/refseq/KC702174.1 2> /dev/null ; \
     then echo KC702174.1 found ; exit 1; fi
	@export VDB_CONFIG=`pwd`/tmp; export NCBI_SETTINGS=/ ; \
	    $(DIRTOTEST)/prefetch $(REFSEQ) > /dev/null
	@ls `pwd`/tmp/refseq/KC702174.1 > /dev/null

	@echo Running prefetch second time finds previous download
	@export VDB_CONFIG=`pwd`/tmp; export NCBI_SETTINGS=/ ; \
	    $(DIRTOTEST)/prefetch $(REFSEQ) | grep "found local" > /dev/null

	@export VDB_CONFIG=`pwd`/tmp; export NCBI_SETTINGS=/ ; \
	    if $(DIRTOTEST)/prefetch $(KMER) > /dev/null 2>&1 ; \
        then echo "prefetch $(KMER) when there is no kfg should fail"; exit 1; \
	    fi

	@echo '$(PUBLIC)/apps/nakmer/volumes/nakmerFlat = "nannot"' >> tmp/t.kfg
	@echo NANNOT download when user repository is configured
	@if ls `pwd`/tmp/nannot/GCA_000390265.1_R 2> /dev/null ; \
     then echo GCA_000390265.1_R found ; exit 1 ; fi
	@export VDB_CONFIG=`pwd`/tmp; export NCBI_SETTINGS=/ ; \
	    $(DIRTOTEST)/prefetch $(KMER) > /dev/null
	@ls `pwd`/tmp/nannot/GCA_000390265.1_R > /dev/null

	@echo Running prefetch second time finds previous download
	@export VDB_CONFIG=`pwd`/tmp; export NCBI_SETTINGS=/ ; \
	    $(DIRTOTEST)/prefetch $(KMER) | grep "found local" > /dev/null

	@export VDB_CONFIG=`pwd`/tmp; export NCBI_SETTINGS=/ ; \
	    if $(DIRTOTEST)/prefetch $(WGS) > /dev/null 2>&1 ; \
        then echo "prefetch $(WGS) when there is no kfg should fail" ; exit 1; \
	    fi

	@echo '$(PUBLIC)/apps/wgs/volumes/wgsFlat = "wgs"' >> tmp/t.kfg
	@echo
	@echo WGS HTTP download when user repository is configured
	@if ls `pwd`/tmp/wgs/AFVF01 2> /dev/null ; \
		then echo AFVF01 found ; exit 1; fi
	@export VDB_CONFIG=`pwd`/tmp; export NCBI_SETTINGS=/ ; \
	    $(DIRTOTEST)/prefetch $(WGS) > /dev/null
	@echo INCORRECT DOWNLOAD OF WGS SHOULD BE FIXED: VDB-3537
	@ls `pwd`/tmp/wgs/AFVF01 > /dev/null ;
	@echo

	@rm -f `pwd`/tmp/sra/$(SRAC).sra
	@ echo SRR FASP download when user repository is configured IS DISABLED
#	@ if [ "${HAVE_NCBI_ASCP}" = "1" ] ; then \
	    echo SRR FASP download when user repository is configured ; \
	    export VDB_CONFIG=`pwd`/tmp; export NCBI_SETTINGS=/ ; \
	    $(DIRTOTEST)/prefetch $(SRRF) > /dev/null ; \
	    ls `pwd`/tmp/sra/$(SRAC).sra > /dev/null ; \
	 else echo download of $(SRRF) when ascp is not found is disabled ; \
	 fi

	@rm -f `pwd`/tmp/refseq/KC702174.1
	@ if [ "${HAVE_NCBI_ASCP}" = "1" ] ; then \
	    echo REFSEQ FASP download when user repository is configured ; \
	    export VDB_CONFIG=`pwd`/tmp; export NCBI_SETTINGS=/ ; \
	      $(DIRTOTEST)/prefetch $(REFSEQF) > /dev/null && \
	    ls `pwd`/tmp/refseq/KC702174.1 > /dev/null ; \
	 else echo download of $(REFSEQF) when ascp is not found is disabled ; \
	 fi

	@rm `pwd`/tmp/nannot/GCA_000390265.1_R
	@echo NANNOT FASP download when user repository is configured
	@ if [ "${HAVE_NCBI_ASCP}" = "1" ] ; then \
	    echo NANNOT FASP download when user repository is configured ; \
	    export VDB_CONFIG=`pwd`/tmp; export NCBI_SETTINGS=/ ; \
	      $(DIRTOTEST)/prefetch $(KMERF) > /dev/null ; \
	      ls `pwd`/tmp/nannot/GCA_000390265.1_R > /dev/null ; \
	 else echo download of $(KMERF) when ascp is not found is disabled ; \
	 fi

	@rm `pwd`/tmp/wgs/AFVF01
	@if ls `pwd`/tmp/wgs/AFVF01 2> /dev/null ; \
     then echo AFVF01 found ; exit 1; fi
	@ if [ "${HAVE_NCBI_ASCP}" = "1" ] ; then echo ; \
	    echo WGS FASP download when user repository is configured ; \
	    export VDB_CONFIG=`pwd`/tmp; export NCBI_SETTINGS=/ ; \
	      $(DIRTOTEST)/prefetch $(WGSF) > /dev/null ; \
	    echo INCORRECT DOWNLOAD OF WGS SHOULD BE FIXED: VDB-3537 ; \
	    ls `pwd`/tmp/wgs/AFVF01 > /dev/null ; \
	 else echo download of $(WGSF) when ascp is not found is disabled ; \
	 fi
	@echo

	@rm -f `pwd`/tmp/sra/$(SRAC).sra
#	@export VDB_CONFIG=`pwd`/tmp; export NCBI_SETTINGS=/ ; \
	    if $(DIRTOTEST)/prefetch $(SRAC) 2> /dev/null ; \
        then echo "prefetch $(SRAC) when there is no kfg should fail" ; \
             exit 1; \
	    fi

	@echo 'repository/remote/main/CGI/resolver-cgi = "$(CGI)"' >> tmp/t.kfg
	@echo SRR accession download
	@export VDB_CONFIG=`pwd`/tmp; export NCBI_SETTINGS=/ ; \
	    $(DIRTOTEST)/prefetch $(SRAC) > /dev/null
	@ls `pwd`/tmp/sra/$(SRAC).sra > /dev/null

	@echo prefetch run with refseqs
	@rm -fr `pwd`/SRR619505
	@rm -fv `pwd`/tmp/sra/SRR619505.sra
	@rm -fv `pwd`/tmp/refseq/NC_000005.8
	@export VDB_CONFIG=`pwd`/tmp; export NCBI_SETTINGS=/ ; \
	    $(DIRTOTEST)/prefetch SRR619505 > /dev/null
	@ls `pwd`/tmp/sra/SRR619505.sra > /dev/null
	@ls `pwd`/tmp/refseq/NC_000005.8 > /dev/null

	@echo REFSEQ accession download
	@rm -f `pwd`/tmp/refseq/KC702174.1
	@export VDB_CONFIG=`pwd`/tmp; export NCBI_SETTINGS=/ ; \
	    $(DIRTOTEST)/prefetch KC702174.1 > /dev/null
	@ls `pwd`/tmp/refseq/KC702174.1 > /dev/null

	@echo NANNOT accession download
	@rm -f `pwd`/tmp/nannot/GCA_000390265.1_R
	@export VDB_CONFIG=`pwd`/tmp; export NCBI_SETTINGS=/ ; \
	    $(DIRTOTEST)/prefetch GCA_000390265.1_R > /dev/null
	@ls `pwd`/tmp/nannot/GCA_000390265.1_R > /dev/null

	@echo WGS accession download
	@rm -f `pwd`/tmp/wgs/AFVF01
	@export VDB_CONFIG=`pwd`/tmp; export NCBI_SETTINGS=/ ; \
	    $(DIRTOTEST)/prefetch AFVF01 > /dev/null
	@ls `pwd`/tmp/wgs/AFVF01 > /dev/null

	@if ls `pwd`/tmp2/100MB 2> /dev/null ; \
     then echo 100MB found ; exit 1; fi
	@ echo FASP download: asperasoft/100MB: turned off
#	@if ascp -h > /dev/null ; \
     then \
	    export VDB_CONFIG=`pwd`/tmp; export NCBI_SETTINGS=/ ; cd tmp2 ; \
	    $(DIRTOTEST)/prefetch $(LARGE) > /dev/null && \
	    ls `pwd`/100MB > /dev/null ; \
	 else \
	    if $(DIRTOTEST)/prefetch $(LARGE) 2> /dev/null ; \
        then \
            echo "prefetch <FASP URL> when ascp is not found should fail" ; \
            exit 1; \
	     fi ; \
	 fi

	@if ascp -h > /dev/null ; \
     then \
	    export VDB_CONFIG=`pwd`/tmp; export NCBI_SETTINGS=/ ; cd tmp2 ; \
	 else \
	    if $(DIRTOTEST)/prefetch $(LARGE) 2> /dev/null ; \
        then \
            echo "prefetch <FASP URL> when ascp is not found should fail" ; \
            exit 1; \
	     fi ; \
	 fi

	@rm -f `pwd`/tmp2/100MB
	@export VDB_CONFIG=`pwd`/tmp; export NCBI_SETTINGS=/ ; cd tmp2 ; \
	    if $(DIRTOTEST)/prefetch fasp://anonftp@ftp.ncbi.nlm.nih.gov:100MB \
                                                             > /dev/null 2>&1; \
	    then echo "prefetch <FASP> when FASP source is not found should fail"; \
             exit 1 ; \
	    fi

	@rm -r tmp*

vdbcache:
	@ echo vdbcache download

	@ rm -frv tmp
	
	@ mkdir -p tmp
	@ echo '/LIBS/GUID = "8test002-6ab7-41b2-bfd0-prefetchpref"' > tmp/t.kfg
	
	@ export VDB_CONFIG=`pwd`/tmp; export NCBI_SETTINGS=/ ; \
		cd tmp && $(DIRTOTEST)/prefetch SRR6667190  > /dev/null
	@ ls `pwd`/tmp/SRR6667190/SRR6667190.sra            > /dev/null
	@ ls `pwd`/tmp/SRR6667190/SRR6667190.sra.vdbcache   > /dev/null

	@ rm -r tmp

################################################################################

ncbi1GB:
	@mkdir -p tmp

	@echo '/LIBS/GUID = "8test002-6ab7-41b2-bfd0-prefetchpref"' > tmp/t.kfg

	@if ls `pwd`/tmp/1GB 2> /dev/null; \
	     then echo 1GB found ; exit 1; fi

	@ if [ "${HAVE_NCBI_ASCP}" = "1" ] ; then \
	  echo FASP download: ncbi/1GB ; \
	  export VDB_CONFIG=`pwd`/tmp && export NCBI_SETTINGS=/ && cd tmp && \
	    $(DIRTOTEST)/prefetch fasp://anonftp@ftp.ncbi.nlm.nih.gov:1GB>/dev/null&&\
	    ls `pwd`/1GB > /dev/null ; \
	 fi

	@rm -r tmp

################################################################################

out_dir_and_file:
	@ mkdir -p tmp tmp2
	@ rm -fr tmp*/*
	@ echo  version 1.0     >  tmp/k
	@ echo '0||SRR053325||' >> tmp/k
	@ echo '$$end'          >> tmp/k

	@ echo '/LIBS/GUID = "8test002-6ab7-41b2-bfd0-prefetchpref"' > tmp/t.kfg
	@ echo 'repository/remote/main/CGI/resolver-cgi = "$(CGI)"' >> tmp/t.kfg
	@ echo '$(PUBLIC)/apps/sra/volumes/sraFlat = "sra"'         >> tmp/t.kfg
	@ echo '$(PUBLIC)/root = "$(CWD)/tmp"'                      >> tmp/t.kfg
	@ echo '/repository/site/disabled = "true"'                 >> tmp/t.kfg

	@ echo PREFETCH ACCESSION TO OUT-FILE
	@ rm -f `pwd`/tmp-file*
	@ export VDB_CONFIG=`pwd`/tmp; export NCBI_SETTINGS=/ ; \
	    $(DIRTOTEST)/prefetch $(SRAC) -o tmp-file -v > /dev/null
	@ ls `pwd`/tmp-file > /dev/null
	@ rm `pwd`/tmp-file

	@ echo PREFETCH ACCESSION TO OUT-FILE INSIDE OF DIR
	@ if ls `pwd`/tmp3/dir/file 2> /dev/null ; \
      then echo file found ; exit 1 ; fi
	@ export VDB_CONFIG=`pwd`/tmp; export NCBI_SETTINGS=/ ; \
	    $(DIRTOTEST)/prefetch $(SRAC) -O / -o tmp3/dir/file -v > /dev/null
	@ ls `pwd`/tmp3/dir/file > /dev/null

	@ if echo $(SRR) | grep -vq /sdlr/sdlr.fcgi?jwt= ; \
	  then \
	     echo PREFETCH SRR HTTP URL TO OUT-FILE && \
	     rm -f `pwd`/tmp3/dir/file && \
	     export VDB_CONFIG=`pwd`/tmp && export NCBI_SETTINGS=/ && \
	         $(DIRTOTEST)/prefetch $(SRR) -O / -o tmp3/dir/file > /dev/null && \
	     ls `pwd`/tmp3/dir/file > /dev/null ; \
       else \
	     echo prefetch test when CE is required is skipped ; \
	  fi

	@ echo PREFETCH SRR FASP URL TO OUT-FILE IS DISABLED
#	@ if [ "${HAVE_NCBI_ASCP}" = "1" ] ; then \
	    echo PREFETCH SRR FASP URL TO OUT-FILE ; \
	    rm -f `pwd`/tmp3/dir/file ; \
	    export VDB_CONFIG=`pwd`/tmp; export NCBI_SETTINGS=/ ; \
	    $(DIRTOTEST)/prefetch $(SRRF) -O / -o tmp3/dir/file > /dev/null ; \
	    ls `pwd`/tmp3/dir/file > /dev/null ; \
	  else echo download of SRR FASP URL when ascp is not found is disabled ; \
	  fi
#	@ echo
#	@ echo

	@ echo PREFETCH HTTP DIRECTORY URL TO OUT-FILE
	@ rm -f `pwd`/tmp3/dir/file
	@ export VDB_CONFIG=`pwd`/tmp; export NCBI_SETTINGS=/ ; \
	    $(DIRTOTEST)/prefetch https://github.com/ncbi/ -O / -o tmp3/dir/file \
	        > /dev/null
	@ ls `pwd`/tmp3/dir/file > /dev/null
#	@ echo

	@ echo PREFETCH HTTP FILE URL TO OUT-FILE
	@ rm -f `pwd`/tmp3/dir/file
	@ export VDB_CONFIG=`pwd`/tmp; export NCBI_SETTINGS=/ ; \
	    $(DIRTOTEST)/prefetch https://github.com/ncbi/ngs/wiki -O / \
	                       -o tmp3/dir/file > /dev/null
	@ ls `pwd`/tmp3/dir/file > /dev/null
#	@ echo

	@ if [ "${HAVE_NCBI_ASCP}" = "1" ] ; then \
	    echo PREFETCH FASP URL TO OUT-FILE ; \
	    export VDB_CONFIG=`pwd`/tmp; export NCBI_SETTINGS=/ ; \
	    rm -f `pwd`/tmp3/dir/file ; \
	    $(DIRTOTEST)/prefetch $(REFSEQF) -O / -o tmp3/dir/file > /dev/null ; \
	    ls `pwd`/tmp3/dir/file > /dev/null ; \
	  else echo download of SRR FASP URL when ascp is not found is disabled ; \
	  fi

	@ if [ "$(BUILD)" = "dbg" ]; then \
	    echo PREFETCH TEXT-KART was disabled: need to have a public example of protected run or add support of public accessions; \
	    export VDB_CONFIG=`pwd`/tmp; export NCBI_SETTINGS=/ ; \
	    echo $(DIRTOTEST)/prefetch --text-kart tmp/k > /dev/null ; \
	    echo ls `pwd`/tmp/sra/SRR053325.sra > /dev/null ; \
	  fi

	@ export VDB_CONFIG=`pwd`/tmp; export NCBI_SETTINGS=/ ; \
	  if $(DIRTOTEST)/prefetch SRR045450 $(SRAC) -o tmp/o 2> /dev/null ; \
	  then echo unexpected success when downloading multiple items to file ; \
	      exit 1 ; \
	  fi ;

	@ echo PREFETCH MULTIPLE ITEMS
	@ rm -fr `pwd`/SRR0* `pwd`/tmp/sra
	@ export VDB_CONFIG=`pwd`/tmp; export NCBI_SETTINGS=/ ; \
	    $(DIRTOTEST)/prefetch SRR045450 $(SRAC) > /dev/null
	@ ls `pwd`/tmp/sra/SRR045450.sra `pwd`/tmp/sra/$(SRAC).sra > /dev/null

	@ if echo $(SRR) | grep -vq /sdlr/sdlr.fcgi?jwt= ; \
	  then \
	     echo PREFETCH SRR HTTP URL && \
	     rm `pwd`/tmp/sra/$(SRAC).sra && \
	     export VDB_CONFIG=`pwd`/tmp && export NCBI_SETTINGS=/ && \
	                               $(DIRTOTEST)/prefetch $(SRR) > /dev/null && \
	     ls `pwd`/tmp/sra/$(SRAC).sra > /dev/null ; \
	  else \
	     echo prefetch test when CE is required is skipped ; \
	  fi

	@ echo PREFETCH SRR FASP URL IS DISABLED
#	@ if [ "${HAVE_NCBI_ASCP}" = "1" ] ; then \
	    echo PREFETCH SRR FASP URL ; \
	    rm `pwd`/tmp/sra/$(SRAC).sra ; \
	    export VDB_CONFIG=`pwd`/tmp; export NCBI_SETTINGS=/ ; \
	    $(DIRTOTEST)/prefetch $(SRRF) > /dev/null ; \
	    ls `pwd`/tmp/sra/$(SRAC).sra > /dev/null ; \
	  else echo download of SRR FASP URL when ascp is not found is disabled ; \
	  fi

	@ echo PREFETCH HTTP DIRECTORY URL
	@ if ls `pwd`/tmp2/index.html 2> /dev/null ; then exit 1; fi
	@ export VDB_CONFIG=`pwd`/tmp; export NCBI_SETTINGS=/ ; cd tmp2 ; \
	    $(DIRTOTEST)/prefetch https://github.com/ncbi/ > /dev/null
	@ ls `pwd`/tmp2/index.html > /dev/null

	@ echo PREFETCH HTTP FILE URL
	@ if ls `pwd`/tmp2/wiki 2> /dev/null ; \
      then echo wiki found ; exit 1 ; fi
	@ export VDB_CONFIG=`pwd`/tmp; export NCBI_SETTINGS=/ ; cd tmp2 ; \
	    $(DIRTOTEST)/prefetch https://github.com/ncbi/ngs/wiki > /dev/null
	@ ls `pwd`/tmp2/wiki > /dev/null

	@ if [ "${HAVE_NCBI_ASCP}" = "1" ] ; then \
	    echo PREFETCH FASP URL ; \
	    export VDB_CONFIG=`pwd`/tmp; export NCBI_SETTINGS=/ ; cd tmp2 ; \
	    if ls `pwd`/KC702174.1 2> /dev/null ; then exit 1; fi ; \
	    $(DIRTOTEST)/prefetch $(REFSEQF) > /dev/null && \
	    ls `pwd`/KC702174.1 > /dev/null ; \
	  else echo download of FASP URL when ascp is not found is disabled ; \
	  fi

	@ echo PREFETCH ACCESSION TO OUT-DIR
	@ rm -f `pwd`/tmp3/dir/$(SRAC).sra
	@ export VDB_CONFIG=`pwd`/tmp; export NCBI_SETTINGS=/ ; \
	    $(DIRTOTEST)/prefetch $(SRAC) -O tmp3/dir > /dev/null
	@ ls `pwd`/tmp3/dir/$(SRAC).sra > /dev/null

	@ if echo $(SRR) | grep -vq /sdlr/sdlr.fcgi?jwt= ; \
	  then \
	     echo PREFETCH SRR HTTP URL TO OUT-DIR && \
	     rm -f `pwd`/tmp3/dir/$(SRAC).sra && \
	     export VDB_CONFIG=`pwd`/tmp && export NCBI_SETTINGS=/ && \
	                   $(DIRTOTEST)/prefetch $(SRR) -O tmp3/dir > /dev/null && \
	     ls `pwd`/tmp3/dir/$(SRAC).sra > /dev/null ; \
	  else \
	     echo prefetch test when CE is required is skipped ; \
	  fi

	@ echo PREFETCH SRR FASP URL TO OUT-DIR IS DISABLED
#	@ if [ "${HAVE_NCBI_ASCP}" = "1" ] ; then \
	    echo PREFETCH SRR FASP URL TO OUT-DIR ; \
	    rm -f `pwd`/tmp3/dir/$(SRAC).sra ; \
	    export VDB_CONFIG=`pwd`/tmp; export NCBI_SETTINGS=/ ; \
	    $(DIRTOTEST)/prefetch $(SRRF) -O tmp3/dir > /dev/null ; \
	    ls `pwd`/tmp3/dir/$(SRAC).sra > /dev/null ; \
	  else echo download of SRR FASP URL when ascp is not found is disabled ; \
	  fi
#	@ echo

	@ echo PREFETCH HTTP DIRECTORY URL TO OUT-DIR
	@ rm -f index.html
	@ if ls `pwd`/tmp3/dir/index.html 2> /dev/null ; \
      then echo index.html found ; exit 1 ; fi
	@export VDB_CONFIG=`pwd`/tmp; export NCBI_SETTINGS=/ ; \
	    $(DIRTOTEST)/prefetch https://github.com/ncbi/ -O tmp3/dir > /dev/null
	@ ls `pwd`/tmp3/dir/index.html > /dev/null
#	@ echo

	@ echo PREFETCH HTTP FILE URL TO OUT-DIR
	@ rm -f wiki
	@ if ls `pwd`/tmp3/dir/wiki 2> /dev/null ; \
      then echo wiki found ; exit 1 ; fi
	@ export VDB_CONFIG=`pwd`/tmp; export NCBI_SETTINGS=/ ; \
	    $(DIRTOTEST)/prefetch https://github.com/ncbi/ngs/wiki -O tmp3/dir \
	                       > /dev/null
	@ ls `pwd`/tmp3/dir/wiki > /dev/null
#	@ echo

	@ if [ "${HAVE_NCBI_ASCP}" = "1" ] ; then \
	    echo PREFETCH FASP URL TO OUT-DIR ; \
	    export VDB_CONFIG=`pwd`/tmp; export NCBI_SETTINGS=/ ; \
	    if ls `pwd`/tmp3/dir/KC702174.1 2> /dev/null ; then \
        echo 100MB found ; exit 1 ; fi ; \
	    $(DIRTOTEST)/prefetch $(REFSEQF) -O tmp3/dir > /dev/null && \
	    ls `pwd`/tmp3/dir/KC702174.1 > /dev/null ; \
	  else echo download of SRR FASP URL when ascp is not found is disabled ; \
	  fi
#	@ echo

	@ rm -r tmp*

s-option:
	@ mkdir -p tmp
	@ echo '/LIBS/GUID = "8test002-6ab7-41b2-bfd0-prefetchpref"' > tmp/t.kfg
	@ echo 'repository/remote/main/CGI/resolver-cgi = "$(CGI)"' >> tmp/t.kfg
	@ echo '$(PUBLIC)/apps/sra/volumes/sraFlat = "sra"'         >> tmp/t.kfg
	@ echo '$(PUBLIC)/root = "$(CWD)/tmp"'                      >> tmp/t.kfg

	@ echo Downloading KART was disabled: need to have a public example of protected run or add support of public accessions
	@ rm -f tmp/sra/SRR0*
	@ export VDB_CONFIG=`pwd`/tmp; export NCBI_SETTINGS=/ ; \
	#	$(DIRTOTEST)/prefetch kart.krt > /dev/null

	@ echo Downloading KART: ORDER BY SIZE / SHORT OPTION disabled, too
	@ rm -f tmp/sra/*
	@ export VDB_CONFIG=`pwd`/tmp; export NCBI_SETTINGS=/ ; \
	#	$(DIRTOTEST)/prefetch kart.krt -os > /dev/null

	@ echo Downloading KART: ORDER BY KART / SHORT OPTION disabled, too
	@ rm -f tmp/sra/*
	@ export VDB_CONFIG=`pwd`/tmp; export NCBI_SETTINGS=/ ; \
	#	$(DIRTOTEST)/prefetch kart.krt -ok > /dev/null

	@ echo Downloading KART: ORDER BY SIZE / LONG OPTION disabled, too
	@ rm -f tmp/sra/*
	@ export VDB_CONFIG=`pwd`/tmp; export NCBI_SETTINGS=/ ; \
	#	$(DIRTOTEST)/prefetch kart.krt --order s > /dev/null

	@ echo Downloading KART: ORDER BY KART / LONG OPTION disabled, too
	@ rm -f tmp/sra/*
	@ export VDB_CONFIG=`pwd`/tmp; export NCBI_SETTINGS=/ ; \
	#	$(DIRTOTEST)/prefetch kart.krt --order k > /dev/null

	@ echo Downloading ACCESSION
	@ rm -f tmp/sra/$(SRAC).sra
	@ export VDB_CONFIG=`pwd`/tmp; export NCBI_SETTINGS=/ ; \
	    $(DIRTOTEST)/prefetch $(SRAC) > /dev/null

	@ echo Downloading ACCESSION TO FILE: SHORT OPTION
	@ rm -f tmp/1
	@ export VDB_CONFIG=`pwd`/tmp; export NCBI_SETTINGS=/ ; \
	    $(DIRTOTEST)/prefetch $(SRAC) -otmp/1 > /dev/null
#	@ echo

	@ echo Downloading ACCESSION TO FILE: LONG OPTION
	@ rm -f tmp/2
	@ export VDB_CONFIG=`pwd`/tmp; export NCBI_SETTINGS=/ ; \
	    $(DIRTOTEST)/prefetch $(SRAC) --output-file tmp/2 > /dev/null

	@ echo Downloading ACCESSIONS
	@ rm -f tmp/sra/*
	@ export VDB_CONFIG=`pwd`/tmp; export NCBI_SETTINGS=/ ; \
	    $(DIRTOTEST)/prefetch $(SRAC) SRR045450 > /dev/null

	@ export VDB_CONFIG=`pwd`/tmp; export NCBI_SETTINGS=/ ; \
	  if $(DIRTOTEST)/prefetch SRR045450 $(SRAC) -o tmp/o 2> /dev/null ; \
	  then echo unexpected success when downloading multiple items to file ; \
	      exit 1 ; \
	  fi ;

	@ export VDB_CONFIG=`pwd`/tmp; export NCBI_SETTINGS=/ ; \
	  if $(DIRTOTEST)/prefetch SRR045450 $(SRAC) -output-file tmp/o \
                                                                2> /dev/null ; \
	  then echo unexpected success when downloading multiple items to file ; \
	      exit 1 ; \
	  fi ;

	@ echo  version 1.0     >  tmp/k
	@ echo '0||SRR045450||' >> tmp/k
	@ echo '0||SRR053325||' >> tmp/k
	@ echo '$$end'          >> tmp/k

	@ if [ "$(BUILD)" = "dbg" ]; then \
	echo Downloading TEXT KART is disabled, as well ; \
    if [ "$(BUILD)" = "dg" ]; then \
	      echo Downloading TEXT KART && \
	      rm -f tmp/sra/* && \
	      export VDB_CONFIG=`pwd`/tmp && export NCBI_SETTINGS=/ && \
	      $(DIRTOTEST)/prefetch --text-kart tmp/k > /dev/null && \
          \
	      echo Downloading TEXT KART: ORDER BY SIZE / SHORT OPTION && \
	      rm -f tmp/sra/* && \
	      export VDB_CONFIG=`pwd`/tmp && export NCBI_SETTINGS=/ && \
	      $(DIRTOTEST)/prefetch --text-kart tmp/k -os > /dev/null 2>&1 && \
          \
	      echo Downloading TEXT KART: ORDER BY KART / SHORT OPTION && \
	      rm -f tmp/sra/* && \
	      export VDB_CONFIG=`pwd`/tmp && export NCBI_SETTINGS=/ && \
	      $(DIRTOTEST)/prefetch --text-kart tmp/k -ok > /dev/null 2>&1 && \
          \
	      echo Downloading TEXT KART: ORDER BY SIZE / LONG OPTION && \
	      rm -f tmp/sra/* && \
	      export VDB_CONFIG=`pwd`/tmp && export NCBI_SETTINGS=/ && \
	      $(DIRTOTEST)/prefetch --text-kart tmp/k --order s > /dev/null && \
          \
	      echo Downloading TEXT KART: ORDER BY KART / LONG OPTION && \
	      rm -f tmp/sra/* && \
	      export VDB_CONFIG=`pwd`/tmp && export NCBI_SETTINGS=/ && \
	      $(DIRTOTEST)/prefetch --text-kart tmp/k --order k > /dev/null ; \
	  fi \
	  fi

	@ rm -r tmp*

truncated:
	@ echo prefetch correctly re-downloads incomplete files

#setup
	@ mkdir -p tmp/sra
	@ echo '/LIBS/GUID = "8test002-6ab7-41b2-bfd0-prefetchpref"' > tmp/t.kfg
	@ echo 'repository/remote/main/CGI/resolver-cgi = "$(CGI)"' >> tmp/t.kfg
	@ echo '$(PUBLIC)/apps/sra/volumes/sraFlat = "sra"'         >> tmp/t.kfg
	@ echo '$(PUBLIC)/root = "$(CWD)/tmp"'                      >> tmp/t.kfg
#	@ ls -l tmp	@ cat tmp/t.kfg
#	@ VDB_CONFIG=`pwd`/tmp NCBI_SETTINGS=/ $(DIRTOTEST)/vdb-config -on
#	@ VDB_CONFIG=`pwd`/tmp NCBI_SETTINGS=/ $(DIRTOTEST)/srapath $(SRAC)
#	echo 669	perl check-size.pl 4	echo 671

# create truncated run
	@ echo '123' > tmp/sra/$(SRAC).sra
	@ if perl check-size.pl 4 > /dev/null; \
	  then echo "run should be truncated for this test"; exit 1; \
	  fi

# prefetch should detect truncated run and redownload it
	@ VDB_CONFIG=`pwd`/tmp NCBI_SETTINGS=/ $(DIRTOTEST)/prefetch $(SRAC) >tmp/out
	@ if grep ": 1) '$(SRAC)' is found locally" tmp/out ; \
	  then echo "prefetch incorrectly stopped on truncated run"; exit 1; \
	  fi
#	@ wc tmp/sra/$(SRAC).sra	@ wc -c tmp/sra/$(SRAC).sra

# run should be complete
	@ perl check-size.pl 4

# the second run of prefetch should find local file
	@ VDB_CONFIG=`pwd`/tmp NCBI_SETTINGS=/ $(DIRTOTEST)/prefetch $(SRAC) >tmp/out
	@ grep -q ": 1) '$(SRAC)' is found locally" tmp/out
	@ perl check-size.pl 4

#cleanup
	@ rm -r tmp

kart: ##########################################################################
	@rm -frv tmp/*
	@mkdir -p tmp
	@echo '/LIBS/GUID = "8test002-6ab7-41b2-bfd0-prefetchpref"'   > tmp/t.kfg
	@echo 'repository/remote/main/SDL.2/resolver-cgi = "$(SDL)"' >> tmp/t.kfg

	@echo "Downloading --cart <kart> ordered by default (size)"
	@cd tmp && printf "ding 'SRR1219879'\nding 'SRR1219880'\nding 'SRR1257493'"|\
	 NCBI_SETTINGS=/ VDB_CONFIG=. \
	 perl ../check-prefetch-out.pl 0 0 \
      "$(DIRTOTEST)/prefetch  --ngc ../prj_phs710EA_test.ngc --cart ../3-dbGaP-0.krt -Cn"
	@cd tmp && rm     SRR1219879/SRR1219879_dbGaP-0.sra
	@cd tmp && rm     SRR1219880/SRR1219880_dbGaP-0.sra
	@cd tmp && rm     SRR1257493/SRR1257493_dbGaP-0.sra
	@cd tmp && rmdir  SRR1219879 SRR1219880 SRR1257493

	@echo "Downloading kart ordered by default (size)"
	@cd tmp && printf "ding 'SRR1219879'\nding 'SRR1219880'\nding 'SRR1257493'"|\
	 NCBI_SETTINGS=/ VDB_CONFIG=. \
	 perl ../check-prefetch-out.pl 0 0 \
	  "$(DIRTOTEST)/prefetch --ngc ../prj_phs710EA_test.ngc ../3-dbGaP-0.krt -Cn"
	@cd tmp && rm     SRR1219879/SRR1219879_dbGaP-0.sra
	@cd tmp && rm     SRR1219880/SRR1219880_dbGaP-0.sra
	@cd tmp && rm     SRR1257493/SRR1257493_dbGaP-0.sra
	@cd tmp && rmdir  SRR1219879 SRR1219880 SRR1257493

	@echo "Downloading kart ordered by size"
	@cd tmp && printf "ding 'SRR1219879'\nding 'SRR1219880'\nding 'SRR1257493'"|\
	 NCBI_SETTINGS=/ VDB_CONFIG=. \
	 perl ../check-prefetch-out.pl 0 0 \
  "$(DIRTOTEST)/prefetch --ngc ../prj_phs710EA_test.ngc ../3-dbGaP-0.krt -os -Cn"
	@cd tmp && rm     SRR1219879/SRR1219879_dbGaP-0.sra
	@cd tmp && rm     SRR1219880/SRR1219880_dbGaP-0.sra
	@cd tmp && rm     SRR1257493/SRR1257493_dbGaP-0.sra
	@cd tmp && rmdir  SRR1219879 SRR1219880 SRR1257493

	@echo "Downloading kart ordered by kart"
	@cd tmp && printf "ding 'SRR1257493'\nding 'SRR1219880'\nding 'SRR1219879'"|\
	 NCBI_SETTINGS=/ VDB_CONFIG=. \
	 perl ../check-prefetch-out.pl 0 0 \
  "$(DIRTOTEST)/prefetch --ngc ../prj_phs710EA_test.ngc ../3-dbGaP-0.krt -ok -Cn"
	@rm tmp/SRR1219879/SRR1219879_dbGaP-0.sra
	@rm tmp/SRR1219880/SRR1219880_dbGaP-0.sra
	@rm tmp/SRR1257493/SRR1257493_dbGaP-0.sra
	@cd tmp && rmdir SRR1219879 SRR1219880 SRR1257493

	@rm -frv tmp/sra
	@echo '/LIBS/GUID = "8test002-6ab7-41b2-bfd0-prefetchpref"'   > tmp/t.kfg
	@echo 'repository/remote/main/SDL.2/resolver-cgi = "$(SDL)"' >> tmp/t.kfg
	@echo '$(PUBLIC)/apps/sra/volumes/sraFlat = "sra"'           >> tmp/t.kfg
	@echo '$(PUBLIC)/root = "$(CWD)/tmp"'                        >> tmp/t.kfg

	@echo "Downloading kart ordered by default (size) to user repo"
	@cd tmp && printf "ding 'SRR1219879'\nding 'SRR1219880'\nding 'SRR1257493'"|\
	 NCBI_SETTINGS=/ VDB_CONFIG=. \
	 perl ../check-prefetch-out.pl 0 0 \
      "$(DIRTOTEST)/prefetch --ngc ../prj_phs710EA_test.ngc ../3-dbGaP-0.krt -Cn"
	@rm    tmp/sra/SRR1219879_dbGaP-0.sra
	@rm    tmp/sra/SRR1219880_dbGaP-0.sra
	@rm    tmp/sra/SRR1257493_dbGaP-0.sra
	@rmdir tmp/sra

	@echo "Downloading kart ordered by size to user repo"
	@cd tmp && printf "ding 'SRR1219879'\nding 'SRR1219880'\nding 'SRR1257493'"|\
	 NCBI_SETTINGS=/ VDB_CONFIG=. \
	 perl ../check-prefetch-out.pl 0 0 \
  "$(DIRTOTEST)/prefetch --ngc ../prj_phs710EA_test.ngc ../3-dbGaP-0.krt -os -Cn"
	@rm    tmp/sra/SRR1219879_dbGaP-0.sra
	@rm    tmp/sra/SRR1219880_dbGaP-0.sra
	@rm    tmp/sra/SRR1257493_dbGaP-0.sra
	@rmdir tmp/sra

	@echo "Downloading kart ordered by kart to user repo"
	@cd tmp && printf "ding 'SRR1257493'\nding 'SRR1219880'\nding 'SRR1219879'"|\
	 NCBI_SETTINGS=/ VDB_CONFIG=. \
	 perl ../check-prefetch-out.pl 0 0 \
  "$(DIRTOTEST)/prefetch --ngc ../prj_phs710EA_test.ngc ../3-dbGaP-0.krt -ok -Cn"
	@rm    tmp/sra/SRR1219879_dbGaP-0.sra
	@rm    tmp/sra/SRR1219880_dbGaP-0.sra
	@rm    tmp/sra/SRR1257493_dbGaP-0.sra
	@rmdir tmp/sra

	@echo '/tools/prefetch/download_to_cache = "false"' >> tmp/t.kfg
	@echo "Downloading kart ordered by default (size) ignoring user repo"
	@cd tmp && printf "ding 'SRR1219879'\nding 'SRR1219880'\nding 'SRR1257493'"|\
	 NCBI_SETTINGS=/ VDB_CONFIG=. \
	 perl ../check-prefetch-out.pl 0 0 \
	  "$(DIRTOTEST)/prefetch --ngc ../prj_phs710EA_test.ngc ../3-dbGaP-0.krt -Cn"
	@cd tmp && rm     SRR1219879/SRR1219879_dbGaP-0.sra
	@cd tmp && rm     SRR1219880/SRR1219880_dbGaP-0.sra
	@cd tmp && rm     SRR1257493/SRR1257493_dbGaP-0.sra
	@cd tmp && rmdir  SRR1219879 SRR1219880 SRR1257493

	@echo "Downloading kart ordered by size ignoring user repo"
	@cd tmp && printf "ding 'SRR1219879'\nding 'SRR1219880'\nding 'SRR1257493'"|\
	 NCBI_SETTINGS=/ VDB_CONFIG=. \
	 perl ../check-prefetch-out.pl 0 0 \
  "$(DIRTOTEST)/prefetch --ngc ../prj_phs710EA_test.ngc ../3-dbGaP-0.krt -os -Cn"
	@cd tmp && rm     SRR1219879/SRR1219879_dbGaP-0.sra
	@cd tmp && rm     SRR1219880/SRR1219880_dbGaP-0.sra
	@cd tmp && rm     SRR1257493/SRR1257493_dbGaP-0.sra
	@cd tmp && rmdir  SRR1219879 SRR1219880 SRR1257493

	@echo "Downloading kart ordered by kart ignoring user repo"
	@cd tmp && printf "ding 'SRR1257493'\nding 'SRR1219880'\nding 'SRR1219879'"|\
	 NCBI_SETTINGS=/ VDB_CONFIG=. \
	 perl ../check-prefetch-out.pl 0 0 \
  "$(DIRTOTEST)/prefetch --ngc ../prj_phs710EA_test.ngc ../3-dbGaP-0.krt -ok -Cn"
	@rm tmp/SRR1219879/SRR1219879_dbGaP-0.sra
	@rm tmp/SRR1219880/SRR1219880_dbGaP-0.sra
	@rm tmp/SRR1257493/SRR1257493_dbGaP-0.sra
	@cd tmp && rmdir SRR1219879 SRR1219880 SRR1257493

	@rm -r tmp

wgs:
	@echo Verifying prefetch of runs with WGS references...

	@rm -fr tmp
	@mkdir  tmp

	@#pwd
	@echo '/LIBS/GUID = "8test002-6ab7-41b2-bfd0-prefetchpref"' > tmp/k

	@cd tmp && NCBI_SETTINGS=k              $B/prefetch SRR619505  -fy > /dev/null
	@ls tmp/SRR619505/SRR619505.sra tmp/SRR619505/NC_000005.8 > /dev/null
	@rm -r tmp/S*

	@echo '/repository/site/disabled = "true"'                 >> tmp/k
	@echo '/repository/remote/main/SDL.2/resolver-cgi = "https://locate.ncbi.nlm.nih.gov/sdl/2/retrieve"'                 >> tmp/k
	@echo '/repository/user/main/public/apps/refseq/volumes/refseq = "refseq"' \
		                                                       >> tmp/k
	@echo '/repository/user/main/public/apps/wgs/volumes/wgsFlat = "wgs"' >> tmp/k
	@printf '/repository/user/main/public/root = "%s/tmp"\n' `pwd` >> tmp/k
	@#cat tmp/k

	@cd tmp && NCBI_SETTINGS=/ VDB_CONFIG=k $B/prefetch SRR619505  -fy > /dev/null
	@ls tmp/SRR619505/SRR619505.sra tmp/refseq/NC_000005.8    > /dev/null
	@rm -r tmp/[rS]*

#TODO: TO ADD AD for AAAB01 cd tmp &&                 prefetch SRR353827 -fy -+VFS

	@cd tmp && NCBI_SETTINGS=/ VDB_CONFIG=k $B/prefetch SRR353827  -fy > /dev/null
	@cd tmp && NCBI_SETTINGS=/ VDB_CONFIG=k $B/align-info SRR353827 \
		| grep -v 'false,remote::https:'                      > /dev/null
	@ls tmp/SRR353827/SRR353827.sra tmp/wgs/AAAB01            > /dev/null
	@rm -r tmp/[wS]*
	@rm -r tmp

lots_wgs:
	@echo  Verifying prefetch of run with with a lot of WGS references...
	@rm -fr tmp
	@mkdir  tmp

	@#pwd
	@echo '/LIBS/GUID = "8test002-6ab7-41b2-bfd0-prefetchpref"'            > tmp/k
	@echo '/repository/site/disabled = "true"'                            >> tmp/k
	@echo '/repository/remote/main/SDL.2/resolver-cgi = "https://locate.ncbi.nlm.nih.gov/sdl/2/retrieve"'                            >> tmp/k
	@echo '/repository/user/main/public/apps/refseq/volumes/refseq = "refseq"' \
		                                                                  >> tmp/k
	@echo '/repository/user/main/public/apps/wgs/volumes/wgsFlat = "wgs"' >> tmp/k
	@printf '/repository/user/main/public/root = "%s/tmp"\n' `pwd`        >> tmp/k
	@#cat tmp/k

	@echo '      ... prefetching...'
	@cd tmp && NCBI_SETTINGS=/ VDB_CONFIG=k $B/prefetch   ERR3091357 -fy   > /dev/null
	@echo '      ... align-infoing...'
	@cd tmp && NCBI_SETTINGS=/ VDB_CONFIG=k $B/align-info ERR3091357 \
		| grep -v 'false,remote::https:'                      > /dev/null
	@ls tmp/ERR3091357/ERR3091357.sra tmp/wgs/JTFH01 tmp/refseq/KN707955.1 \
	                                                          > /dev/null

	@rm -r tmp

resume:
	@ echo Verifying prefetch resume
	@ rm   -frv tmp/*
	@ mkdir -p  tmp
	@ echo '/LIBS/GUID = "8test002-6ab7-41b2-bfd0-prefetchpref"' > tmp/k
	@ echo '/repository/site/disabled = "true"'                 >> tmp/k
	@ cd tmp && PATH=$(B):$(PATH) NCBI_SETTINGS=k perl ../test-resume.pl
	@ rm    -r  tmp

hs37d5:
	@ echo Verifying hs37d5
	@ rm   -frv tmp/*
	@ mkdir -p  tmp
	@ export NCBI_SETTINGS=k && cd tmp && PATH=$(B):$(PATH) perl ../test-hs37d5.pl
	@ rm    -r  tmp

ad_as_dir: # turned off by default. Library test is in 
           # ncbi-vdb\test\vfs\managertest.cpp::TestVFSManagerCheckAd
	@ echo we can use AD as dir/...
	@ mkdir -p tmp
<<<<<<< HEAD
	@ export NCBI_SETTINGS=/ && export PATH=$(DIRTOTEST):$(PATH) \
=======
	@ export NCBI_SETTINGS=/ && export PATH=$(SRATOOLS_BINDIR):$(PATH) \
>>>>>>> 7b935b5a
		&& cd tmp && perl ../use-AD-as-dir.pl
	@ rm -r tmp

dump-vs-prefetch:
	@ rm -frv tmp/*
	@ mkdir -pv tmp
	@ cd tmp && NCBI_SETTINGS=/ NCBI_VDB_NO_ETC_NCBI_KFG=1 PATH=$(B):$(PATH) \
	                                 perl ../dump-vs-prefetch.pl
	@ rm -r tmp<|MERGE_RESOLUTION|>--- conflicted
+++ resolved
@@ -910,11 +910,7 @@
            # ncbi-vdb\test\vfs\managertest.cpp::TestVFSManagerCheckAd
 	@ echo we can use AD as dir/...
 	@ mkdir -p tmp
-<<<<<<< HEAD
 	@ export NCBI_SETTINGS=/ && export PATH=$(DIRTOTEST):$(PATH) \
-=======
-	@ export NCBI_SETTINGS=/ && export PATH=$(SRATOOLS_BINDIR):$(PATH) \
->>>>>>> 7b935b5a
 		&& cd tmp && perl ../use-AD-as-dir.pl
 	@ rm -r tmp
 
